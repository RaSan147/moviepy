--- conflicted
+++ resolved
@@ -16,11 +16,8 @@
 - Add codecs to .mov files
 - Add background radius to text clips
 - Support pillow 11
-<<<<<<< HEAD
 - Add support for Pillow default font on textclip
-=======
 - Add support for ffmpeg v7
->>>>>>> 030c1477
 
 ### Changed <!-- for changes in existing functionality -->
 - Subclipping outside of clip boundaries now raise an exception
