"""Implements all the functions to read a video or a picture using ffmpeg."""

import os
import re
import subprocess as sp
import warnings

import numpy as np

from moviepy.config import FFMPEG_BINARY  # ffmpeg, ffmpeg.exe, etc...
from moviepy.tools import (
    convert_to_seconds,
    cross_platform_popen_params,
    ffmpeg_escape_filename,
)


class FFMPEG_VideoReader:
    """Class for video byte-level reading with ffmpeg."""

    def __init__(
        self,
        filename,
        decode_file=True,
        print_infos=False,
        bufsize=None,
        pixel_format="rgb24",
        check_duration=True,
        target_resolution=None,
        resize_algo="bicubic",
        fps_source="fps",
    ):
        self.filename = filename
        self.proc = None
        infos = ffmpeg_parse_infos(
            filename,
            check_duration=check_duration,
            fps_source=fps_source,
            decode_file=decode_file,
            print_infos=print_infos,
        )
        # If framerate is unavailable, assume 1.0 FPS to avoid divide-by-zero errors.
        self.fps = infos.get("video_fps", 1.0)
        # If frame size is unavailable, set 1x1 divide-by-zero errors.
        self.size = infos.get("video_size", (1, 1))

        # ffmpeg automatically rotates videos if rotation information is
        # available, so exchange width and height
        self.rotation = abs(infos.get("video_rotation", 0))
        if self.rotation in [90, 270]:
            self.size = [self.size[1], self.size[0]]

        if target_resolution:
            if None in target_resolution:
                ratio = 1
                for idx, target in enumerate(target_resolution):
                    if target:
                        ratio = target / self.size[idx]
                self.size = (int(self.size[0] * ratio), int(self.size[1] * ratio))
            else:
                self.size = target_resolution
        self.resize_algo = resize_algo

        self.duration = infos.get("video_duration", 0.0)
        self.ffmpeg_duration = infos.get("duration", 0.0)
        self.n_frames = infos.get("video_n_frames", 0)
        self.bitrate = infos.get("video_bitrate", 0)

        self.infos = infos

        self.pixel_format = pixel_format
        self.depth = 4 if pixel_format[-1] == "a" else 3
        # 'a' represents 'alpha' which means that each pixel has 4 values instead of 3.
        # See https://github.com/Zulko/moviepy/issues/1070#issuecomment-644457274

        if bufsize is None:
            w, h = self.size
            bufsize = self.depth * w * h + 100

        self.bufsize = bufsize
        self.initialize()

    def initialize(self, start_time=0):
        """
        Opens the file, creates the pipe.

        Sets self.pos to the appropriate value (1 if start_time == 0 because
        it pre-reads the first frame).
        """
        self.close(delete_lastread=False)  # if any

        # self.pos represents the (0-indexed) index of the frame that is next in line
        # to be read by self.read_frame().
        # Eg when self.pos is 1, the 2nd frame will be read next.
        self.pos = self.get_frame_number(start_time)

        # Getting around a difference between ffmpeg and moviepy seeking:
        # "moviepy seek" means "get the frame displayed at time t"
        #   Hence given a 29.97 FPS video, seeking to .01s means "get frame 0".
        # "ffmpeg seek" means "skip all frames until you reach time t".
        #   This time, seeking to .01s means "get frame 1". Surprise!
        #
        # (In 30fps, timestamps like 2.0s, 3.5s will give the same frame output
        # under both rules, for the timestamp can be represented exactly in
        # decimal.)
        #
        # So we'll subtract an epsilon from the timestamp given to ffmpeg.
        if self.pos != 0:
            start_time = self.pos * (1 / self.fps) - 0.00001
        else:
            start_time = 0.0

        if start_time != 0:
            offset = min(1, start_time)
            i_arg = [
                "-ss",
                "%.06f" % (start_time - offset),
                "-i",
                ffmpeg_escape_filename(self.filename),
                "-ss",
                "%.06f" % offset,
            ]
        else:
            i_arg = ["-i", ffmpeg_escape_filename(self.filename)]

        # For webm video (vp8 and vp9) with transparent layer, force libvpx/libvpx-vp9
        # as ffmpeg native webm decoder dont decode alpha layer
        # (see
        # https://www.reddit.com/r/ffmpeg/comments/fgpyfb/help_with_webm_with_alpha_channel/
        # )
        if self.depth == 4:
            codec_name = self.infos.get("video_codec_name")
            if codec_name == "vp9":
                i_arg = ["-c:v", "libvpx-vp9"] + i_arg
            elif codec_name == "vp8":
                i_arg = ["-c:v", "libvpx"] + i_arg

        cmd = (
            [FFMPEG_BINARY]
            + i_arg
            + [
                "-loglevel",
                "error",
                "-f",
                "image2pipe",
                "-vf",
                "scale=%d:%d" % tuple(self.size),
                "-sws_flags",
                self.resize_algo,
                "-pix_fmt",
                self.pixel_format,
                "-vcodec",
                "rawvideo",
                "-",
            ]
        )

        popen_params = cross_platform_popen_params(
            {
                "bufsize": self.bufsize,
                "stdout": sp.PIPE,
                "stderr": sp.PIPE,
                "stdin": sp.DEVNULL,
            }
        )
        self.proc = sp.Popen(cmd, **popen_params)
        self.last_read = self.read_frame()

    def skip_frames(self, n=1):
        """Reads and throws away n frames"""
        w, h = self.size
        for i in range(n):
            self.proc.stdout.read(self.depth * w * h)

            # self.proc.stdout.flush()
        self.pos += n

    def read_frame(self):
        """
        Reads the next frame from the file.
        Note that upon (re)initialization, the first frame will already have been read
        and stored in ``self.last_read``.
        """
        w, h = self.size
        nbytes = self.depth * w * h

        s = self.proc.stdout.read(nbytes)

        if len(s) != nbytes:
            warnings.warn(
                (
                    "In file %s, %d bytes wanted but %d bytes read at frame index"
                    " %d (out of a total %d frames), at time %.02f/%.02f sec."
                    " Using the last valid frame instead."
                )
                % (
                    self.filename,
                    nbytes,
                    len(s),
                    self.pos,
                    self.n_frames,
                    1.0 * self.pos / self.fps,
                    self.duration,
                ),
                UserWarning,
            )
            if not hasattr(self, "last_read"):
                raise IOError(
                    (
                        "MoviePy error: failed to read the first frame of "
                        f"video file {self.filename}. That might mean that the file is "
                        "corrupted. That may also mean that you are using "
                        "a deprecated version of FFMPEG. On Ubuntu/Debian "
                        "for instance the version in the repos is deprecated. "
                        "Please update to a recent version from the website."
                    )
                )

            result = self.last_read

        else:
            if hasattr(np, "frombuffer"):
                result = np.frombuffer(s, dtype="uint8")
            else:
                result = np.fromstring(s, dtype="uint8")
            result.shape = (h, w, len(s) // (w * h))  # reshape((h, w, len(s)//(w*h)))
            self.last_read = result

        # We have to do this down here because `self.pos` is used in the warning above
        self.pos += 1

        return result

    def get_frame(self, t):
        """Read a file video frame at time t.

        Note for coders: getting an arbitrary frame in the video with
        ffmpeg can be painfully slow if some decoding has to be done.
        This function tries to avoid fetching arbitrary frames
        whenever possible, by moving between adjacent frames.
        """
        # + 1 so that it represents the frame position that it will be
        # after the frame is read. This makes the later comparisons easier.
        pos = self.get_frame_number(t) + 1

        # Initialize proc if it is not open
        if not self.proc:
            print("Proc not detected")
            self.initialize(t)
            return self.last_read

        if pos == self.pos:
            return self.last_read
        elif (pos < self.pos) or (pos > self.pos + 100):
            # We can't just skip forward to `pos` or it would take too long
            self.initialize(t)
            return self.last_read
        else:
            # If pos == self.pos + 1, this line has no effect
            self.skip_frames(pos - self.pos - 1)
            result = self.read_frame()
            return result

    @property
    def lastread(self):
        """Alias of `self.last_read` for backwards compatibility with MoviePy 1.x."""
        return self.last_read

    def get_frame_number(self, t):
        """Helper method to return the frame number at time ``t``"""
        # I used this horrible '+0.00001' hack because sometimes due to numerical
        # imprecisions a 3.0 can become a 2.99999999... which makes the int()
        # go to the previous integer. This makes the fetching more robust when you
        # are getting the nth frame by writing get_frame(n/fps).
        return int(self.fps * t + 0.00001)

    def close(self, delete_lastread=True):
        """Closes the reader terminating the process, if is still open."""
        if self.proc:
            if self.proc.poll() is None:
                self.proc.terminate()
                self.proc.stdout.close()
                self.proc.stderr.close()
                self.proc.wait()
            self.proc = None
        if delete_lastread and hasattr(self, "last_read"):
            del self.last_read

    def __del__(self):
        self.close()


def ffmpeg_read_image(filename, with_mask=True, pixel_format=None):
    """Read an image file (PNG, BMP, JPEG...).

    Wraps FFMPEG_Videoreader to read just one image.
    Returns an ImageClip.

    This function is not meant to be used directly in MoviePy.
    Use ImageClip instead to make clips out of image files.

    Parameters
    ----------

    filename
      Name of the image file. Can be of any format supported by ffmpeg.

    with_mask
      If the image has a transparency layer, ``with_mask=true`` will save
      this layer as the mask of the returned ImageClip

    pixel_format
      Optional: Pixel format for the image to read. If is not specified
      'rgb24' will be used as the default format unless ``with_mask`` is set
      as ``True``, then 'rgba' will be used.

    """
    if not pixel_format:
        pixel_format = "rgba" if with_mask else "rgb24"
    reader = FFMPEG_VideoReader(
        filename, pixel_format=pixel_format, check_duration=False
    )
    im = reader.last_read
    del reader
    return im


class FFmpegInfosParser:
    """Finite state ffmpeg `-i` command option file information parser.
    Is designed to parse the output fast, in one loop. Iterates line by
    line of the `ffmpeg -i <filename> [-f null -]` command output changing
    the internal state of the parser.

    Parameters
    ----------

    filename
      Name of the file parsed, only used to raise accurate error messages.

    infos
      Information returned by FFmpeg.

    fps_source
      Indicates what source data will be preferably used to retrieve fps data.

    check_duration
      Enable or disable the parsing of the duration of the file. Useful to
      skip the duration check, for example, for images.

    decode_file
      Indicates if the whole file has been decoded. The duration parsing strategy
      will differ depending on this argument.
    """

    def __init__(
        self,
        infos,
        filename,
        fps_source="fps",
        check_duration=True,
        decode_file=False,
    ):
        self.infos = infos
        self.filename = filename
        self.check_duration = check_duration
        self.fps_source = fps_source
        self.duration_tag_separator = "time=" if decode_file else "Duration: "

        self._reset_state()

    def _reset_state(self):
        """Reinitializes the state of the parser. Used internally at
        initialization and at the end of the parsing process.
        """
        # could be 2 possible types of metadata:
        #   - file_metadata: Metadata of the container. Here are the tags set
        #     by the user using `-metadata` ffmpeg option
        #   - stream_metadata: Metadata for each stream of the container.
        self._inside_file_metadata = False

        # this state is needed if `duration_tag_separator == "time="` because
        # execution of ffmpeg decoding the whole file using `-f null -` appends
        # to the output the blocks "Stream mapping:" and "Output:", which
        # should be ignored
        self._inside_output = False

        # map from stream type to default stream
        # if a default stream is not indicated, pick the first one available
        self._default_streams = {}

        # current input file, stream and chapter, which will be built at runtime
        self._current_input_file = {"streams": []}
        self._current_stream = None
        self._current_chapter = None

        # resulting data of the parsing process
        self.result = {
            "video_found": False,
            "audio_found": False,
            "metadata": {},
            "inputs": [],
        }

        # keep the value of latest metadata value parsed so we can build
        # at next lines a multiline metadata value
        self._last_metadata_field_added = None

    def parse(self):
        """Parses the information returned by FFmpeg in stderr executing their binary
        for a file with ``-i`` option and returns a dictionary with all data needed
        by MoviePy.
        """
        # chapters by input file
        input_chapters = []

        for line in self.infos.splitlines()[1:]:
            if (
                self.duration_tag_separator == "time="
                and self.check_duration
                and "time=" in line
            ):
                # parse duration using file decodification
                self.result["duration"] = self.parse_duration(line)
            elif self._inside_output or line[0] != " ":
                if self.duration_tag_separator == "time=" and not self._inside_output:
                    self._inside_output = True
                # skip lines like "At least one output file must be specified"
            elif not self._inside_file_metadata and line.startswith("  Metadata:"):
                # enter "  Metadata:" group
                self._inside_file_metadata = True
            elif line.startswith("  Duration:"):
                # exit "  Metadata:" group
                self._inside_file_metadata = False
                if self.check_duration and self.duration_tag_separator == "Duration: ":
                    self.result["duration"] = self.parse_duration(line)

                # parse global bitrate (in kb/s)
                bitrate_match = re.search(r"bitrate: (\d+) k(i?)b/s", line)
                self.result["bitrate"] = (
                    int(bitrate_match.group(1)) if bitrate_match else None
                )

                # parse start time (in seconds)
                start_match = re.search(r"start: (\d+\.?\d+)", line)
                self.result["start"] = (
                    float(start_match.group(1)) if start_match else None
                )
            elif self._inside_file_metadata:
                # file metadata line
                field, value = self.parse_metadata_field_value(line)

                # multiline metadata value parsing
                if field == "":
                    field = self._last_metadata_field_added
                    value = self.result["metadata"][field] + "\n" + value
                else:
                    self._last_metadata_field_added = field
                self.result["metadata"][field] = value
            elif line.lstrip().startswith("Stream "):
                # exit stream "    Metadata:"
                if self._current_stream:
                    self._current_input_file["streams"].append(self._current_stream)

                # get input number, stream number, language and type
                main_info_match = re.search(
                    r"^Stream\s#(\d+):(\d+)(?:\[\w+\])?\(?(\w+)?\)?:\s(\w+):",
                    line.lstrip(),
                )
                (
                    input_number,
                    stream_number,
                    language,
                    stream_type,
                ) = main_info_match.groups()
                input_number = int(input_number)
                stream_number = int(stream_number)
                stream_type_lower = stream_type.lower()

                if language == "und":
                    language = None

                # start builiding the current stream
                self._current_stream = {
                    "input_number": input_number,
                    "stream_number": stream_number,
                    "stream_type": stream_type_lower,
                    "language": language,
                    "default": (stream_type_lower not in self._default_streams)
                    and line.endswith("(default)"),
                }

                # for default streams, set their numbers globally, so it's
                # easy to get without iterating all
                if self._current_stream["default"]:
                    self._default_streams[stream_type_lower] = self._current_stream

                # exit chapter
                if self._current_chapter:
                    input_chapters[input_number].append(self._current_chapter)
                    self._current_chapter = None

                if "input_number" not in self._current_input_file:
                    # first input file
                    self._current_input_file["input_number"] = input_number
                elif self._current_input_file["input_number"] != input_number:
                    # new input file

                    # include their chapters if there are for this input file
                    if len(input_chapters) >= input_number + 1:
                        self._current_input_file["chapters"] = input_chapters[
                            input_number
                        ]

                    # add new input file to result
                    self.result["inputs"].append(self._current_input_file)
                    self._current_input_file = {"input_number": input_number}

                # parse relevant data by stream type
                try:
                    stream_data = self.parse_data_by_stream_type(stream_type, line)
                except NotImplementedError as exc:
                    warnings.warn(
                        f"{str(exc)}\nffmpeg output:\n\n{self.infos}", UserWarning
                    )
                else:
                    self._current_stream.update(stream_data)
            elif line.startswith("    Metadata:"):
                # enter group "    Metadata:"
                continue
            elif self._current_stream:
                # stream metadata line
                if "metadata" not in self._current_stream:
                    self._current_stream["metadata"] = {}

                field, value = self.parse_metadata_field_value(line)

                if self._current_stream["stream_type"] == "video":
                    field, value = self.video_metadata_type_casting(field, value)
                    # ffmpeg 7 now use displaymatrix instead of rotate
                    if field == "rotate":
                        self.result["video_rotation"] = value
                    elif field == "displaymatrix":
                        self.result["video_rotation"] = value

                # multiline metadata value parsing
                if field == "":
                    field = self._last_metadata_field_added
                    value = self._current_stream["metadata"][field] + "\n" + value
                else:
                    self._last_metadata_field_added = field
                self._current_stream["metadata"][field] = value
            elif line.startswith("    Chapter"):
                # Chapter data line
                if self._current_chapter:
                    # there is a previews chapter?
                    if len(input_chapters) < self._current_chapter["input_number"] + 1:
                        input_chapters.append([])
                    # include in the chapters by input matrix
                    input_chapters[self._current_chapter["input_number"]].append(
                        self._current_chapter
                    )

                # extract chapter data
                chapter_data_match = re.search(
                    r"^    Chapter #(\d+):(\d+): start (\d+\.?\d+?), end (\d+\.?\d+?)",
                    line,
                )
                input_number, chapter_number, start, end = chapter_data_match.groups()

                # start building the chapter
                self._current_chapter = {
                    "input_number": int(input_number),
                    "chapter_number": int(chapter_number),
                    "start": float(start),
                    "end": float(end),
                }
            elif self._current_chapter:
                # inside chapter metadata
                if "metadata" not in self._current_chapter:
                    self._current_chapter["metadata"] = {}
                field, value = self.parse_metadata_field_value(line)

                # multiline metadata value parsing
                if field == "":
                    field = self._last_metadata_field_added
                    value = self._current_chapter["metadata"][field] + "\n" + value
                else:
                    self._last_metadata_field_added = field
                self._current_chapter["metadata"][field] = value

        # last input file, must be included in the result
        if self._current_input_file:
            self._current_input_file["streams"].append(self._current_stream)
            # include their chapters, if there are any
            if (
                "input_number" in self._current_input_file
                and len(input_chapters) == self._current_input_file["input_number"] + 1
            ):
                self._current_input_file["chapters"] = input_chapters[
                    self._current_input_file["input_number"]
                ]
            self.result["inputs"].append(self._current_input_file)

        # set any missing default automatically
        for stream in self._current_input_file["streams"]:
            if stream["stream_type"] not in self._default_streams:
                self._default_streams[stream["stream_type"]] = stream
                stream["default"] = True

        # set some global info based on the defaults
        for stream_type_lower, stream_data in self._default_streams.items():
            self.result[f"default_{stream_type_lower}_input_number"] = stream_data[
                "input_number"
            ]
            self.result[f"default_{stream_type_lower}_stream_number"] = stream_data[
                "stream_number"
            ]

            if stream_type_lower == "audio":
                self.result["audio_found"] = True
                self.result["audio_fps"] = stream_data["fps"]
                self.result["audio_bitrate"] = stream_data["bitrate"]
            elif stream_type_lower == "video":
                self.result["video_found"] = True
                self.result["video_size"] = stream_data.get("size", None)
                self.result["video_bitrate"] = stream_data.get("bitrate", None)
                self.result["video_fps"] = stream_data["fps"]

        # some video duration utilities
        if self.result["video_found"] and self.check_duration:
            self.result["video_duration"] = self.result["duration"]
            self.result["video_n_frames"] = int(
                self.result["duration"] * self.result.get("video_fps", 0)
            )
        else:
            self.result["video_n_frames"] = 0
            self.result["video_duration"] = 0.0
        # We could have also recomputed duration from the number of frames, as follows:
        # >>> result['video_duration'] = result['video_n_frames'] / result['video_fps']

        # not default audio found, assume first audio stream is the default
        if self.result["audio_found"] and not self.result.get("audio_bitrate"):
            self.result["audio_bitrate"] = None
            for streams_input in self.result["inputs"]:
                for stream in streams_input["streams"]:
                    if stream["stream_type"] == "audio" and stream.get("bitrate"):
                        self.result["audio_bitrate"] = stream["bitrate"]
                        break

                if self.result["audio_bitrate"] is not None:
                    break

        result = self.result

        # reset state of the parser
        self._reset_state()

        return result

    def parse_data_by_stream_type(self, stream_type, line):
        """Parses data from "Stream ... {stream_type}" line."""
        try:
            return {
                "Audio": self.parse_audio_stream_data,
                "Video": self.parse_video_stream_data,
                "Data": lambda _line: {},
            }[stream_type](line)
        except KeyError:
            raise NotImplementedError(
                f"{stream_type} stream parsing is not supported by moviepy and"
                " will be ignored"
            )

    def parse_audio_stream_data(self, line):
        """Parses data from "Stream ... Audio" line."""
        stream_data = {}
        try:
            stream_data["fps"] = int(re.search(r" (\d+) Hz", line).group(1))
        except (AttributeError, ValueError):
            # AttributeError: 'NoneType' object has no attribute 'group'
            # ValueError: invalid literal for int() with base 10: '<string>'
            stream_data["fps"] = "unknown"
        match_audio_bitrate = re.search(r"(\d+) k(i?)b/s", line)
        stream_data["bitrate"] = (
            int(match_audio_bitrate.group(1)) if match_audio_bitrate else None
        )
        return stream_data

    def parse_video_stream_data(self, line):
        """Parses data from "Stream ... Video" line."""
        stream_data = {}

        try:
            match_video_size = re.search(r" (\d+)x(\d+)[,\s]", line)
            if match_video_size:
                # size, of the form 460x320 (w x h)
                stream_data["size"] = [int(num) for num in match_video_size.groups()]
        except Exception:
            raise IOError(
                (
                    "MoviePy error: failed to read video dimensions in"
                    " file '%s'.\nHere are the file infos returned by"
                    "ffmpeg:\n\n%s"
                )
                % (self.filename, self.infos)
            )

        match_bitrate = re.search(r"(\d+) k(i?)b/s", line)
        stream_data["bitrate"] = int(match_bitrate.group(1)) if match_bitrate else None

        # Get the frame rate. Sometimes it's 'tbr', sometimes 'fps', sometimes
        # tbc, and sometimes tbc/2...
        # Current policy: Trust fps first, then tbr unless fps_source is
        # specified as 'tbr' in which case try tbr then fps

        # If result is near from x*1000/1001 where x is 23,24,25,50,
        # replace by x*1000/1001 (very common case for the fps).

        if self.fps_source == "fps":
            try:
                fps = self.parse_fps(line)
            except (AttributeError, ValueError):
                fps = self.parse_tbr(line)
        elif self.fps_source == "tbr":
            try:
                fps = self.parse_tbr(line)
            except (AttributeError, ValueError):
                fps = self.parse_fps(line)
        else:
            raise ValueError(
                ("fps source '%s' not supported parsing the video '%s'")
                % (self.fps_source, self.filename)
            )

        # It is known that a fps of 24 is often written as 24000/1001
        # but then ffmpeg nicely rounds it to 23.98, which we hate.
        coef = 1000.0 / 1001.0
        for x in [23, 24, 25, 30, 50]:
            if (fps != x) and abs(fps - x * coef) < 0.01:
                fps = x * coef
        stream_data["fps"] = fps

<<<<<<< HEAD
        return stream_data
=======
        # Try to extract video codec and profile
        main_info_match = re.search(
            r"Video:\s(\w+)?\s?(\([^)]+\))?",
            line.lstrip(),
        )
        if main_info_match is not None:
            (codec_name, profile) = main_info_match.groups()
            stream_data["codec_name"] = codec_name
            stream_data["profile"] = profile

        if self._current_stream["default"] or "video_codec_name" not in self.result:
            global_data["video_codec_name"] = stream_data.get("codec_name", None)

        if self._current_stream["default"] or "video_profile" not in self.result:
            global_data["video_profile"] = stream_data.get("profile", None)

        if self._current_stream["default"] or "video_size" not in self.result:
            global_data["video_size"] = stream_data.get("size", None)
        if self._current_stream["default"] or "video_bitrate" not in self.result:
            global_data["video_bitrate"] = stream_data.get("bitrate", None)
        if self._current_stream["default"] or "video_fps" not in self.result:
            global_data["video_fps"] = stream_data["fps"]

        return (global_data, stream_data)
>>>>>>> d0513ae6

    def parse_fps(self, line):
        """Parses number of FPS from a line of the ``ffmpeg -i`` command output."""
        return float(re.search(r" (\d+.?\d*) fps", line).group(1))

    def parse_tbr(self, line):
        """Parses number of TBS from a line of the ``ffmpeg -i`` command output."""
        s_tbr = re.search(r" (\d+.?\d*k?) tbr", line).group(1)

        # Sometimes comes as e.g. 12k. We need to replace that with 12000.
        if s_tbr[-1] == "k":
            tbr = float(s_tbr[:-1]) * 1000
        else:
            tbr = float(s_tbr)
        return tbr

    def parse_duration(self, line):
        """Parse the duration from the line that outputs the duration of
        the container.
        """
        try:
            time_raw_string = line.split(self.duration_tag_separator)[-1]
            match_duration = re.search(
                r"([0-9][0-9]:[0-9][0-9]:[0-9][0-9].[0-9][0-9])",
                time_raw_string,
            )
            return convert_to_seconds(match_duration.group(1))
        except Exception:
            raise IOError(
                (
                    "MoviePy error: failed to read the duration of file '%s'.\n"
                    "Here are the file infos returned by ffmpeg:\n\n%s"
                )
                % (self.filename, self.infos)
            )

    def parse_metadata_field_value(
        self,
        line,
    ):
        """Returns a tuple with a metadata field-value pair given a ffmpeg `-i`
        command output line.
        """
        info = line.split(":", 1)
        if len(info) == 2:
            raw_field, raw_value = info
            return (raw_field.strip(" "), raw_value.strip(" "))
        else:
            return ("", "")

    def video_metadata_type_casting(self, field, value):
        """Cast needed video metadata fields to other types than the default str."""
        if field == "rotate":
            return (field, float(value))

        elif field == "displaymatrix":
            match = re.search(r"[-+]?\d+(\.\d+)?", value)
            if match:
                # We must multiply by -1 because displaymatrix return info
                # about how to rotate to show video, not about video rotation
                return (field, float(match.group()) * -1)

        return (field, value)


def ffmpeg_parse_infos(
    filename,
    check_duration=True,
    fps_source="fps",
    decode_file=False,
    print_infos=False,
):
    """Get the information of a file using ffmpeg.

    Returns a dictionary with next fields:

    - ``"duration"``
    - ``"metadata"``
    - ``"inputs"``
    - ``"video_found"``
    - ``"video_fps"``
    - ``"video_n_frames"``
    - ``"video_duration"``
    - ``"video_bitrate"``
    - ``"video_metadata"``
    - ``"audio_found"``
    - ``"audio_fps"``
    - ``"audio_bitrate"``
    - ``"audio_metadata"``
    - ``"video_codec_name"``
    - ``"video_profile"``

    Note that "video_duration" is slightly smaller than "duration" to avoid
    fetching the incomplete frames at the end, which raises an error.

    Parameters
    ----------

    filename
      Name of the file parsed, only used to raise accurate error messages.

    infos
      Information returned by FFmpeg.

    fps_source
      Indicates what source data will be preferably used to retrieve fps data.

    check_duration
      Enable or disable the parsing of the duration of the file. Useful to
      skip the duration check, for example, for images.

    decode_file
      Indicates if the whole file must be read to retrieve their duration.
      This is needed for some files in order to get the correct duration (see
      https://github.com/Zulko/moviepy/pull/1222).
    """
    # Open the file in a pipe, read output
    cmd = [FFMPEG_BINARY, "-hide_banner", "-i", ffmpeg_escape_filename(filename)]
    if decode_file:
        cmd.extend(["-f", "null", "-"])

    popen_params = cross_platform_popen_params(
        {
            "bufsize": 10**5,
            "stdout": sp.PIPE,
            "stderr": sp.PIPE,
            "stdin": sp.DEVNULL,
        }
    )

    proc = sp.Popen(cmd, **popen_params)
    (output, error) = proc.communicate()
    infos = error.decode("utf8", errors="ignore")

    proc.terminate()
    del proc

    if print_infos:
        # print the whole info text returned by FFMPEG
        print(infos)

    try:
        return FFmpegInfosParser(
            infos,
            filename,
            fps_source=fps_source,
            check_duration=check_duration,
            decode_file=decode_file,
        ).parse()
    except Exception as exc:
        if os.path.isdir(filename):
            raise IsADirectoryError(f"'{filename}' is a directory")
        elif not os.path.exists(filename):
            raise FileNotFoundError(f"'{filename}' not found")
        raise IOError(f"Error passing `ffmpeg -i` command output:\n\n{infos}") from exc<|MERGE_RESOLUTION|>--- conflicted
+++ resolved
@@ -625,6 +625,8 @@
                 self.result["video_size"] = stream_data.get("size", None)
                 self.result["video_bitrate"] = stream_data.get("bitrate", None)
                 self.result["video_fps"] = stream_data["fps"]
+                self.result["video_codec_name"] = stream_data.get("codec_name", None)
+                self.result["video_profile"] = stream_data.get("profile", None)
 
         # some video duration utilities
         if self.result["video_found"] and self.check_duration:
@@ -740,9 +742,6 @@
                 fps = x * coef
         stream_data["fps"] = fps
 
-<<<<<<< HEAD
-        return stream_data
-=======
         # Try to extract video codec and profile
         main_info_match = re.search(
             r"Video:\s(\w+)?\s?(\([^)]+\))?",
@@ -753,21 +752,7 @@
             stream_data["codec_name"] = codec_name
             stream_data["profile"] = profile
 
-        if self._current_stream["default"] or "video_codec_name" not in self.result:
-            global_data["video_codec_name"] = stream_data.get("codec_name", None)
-
-        if self._current_stream["default"] or "video_profile" not in self.result:
-            global_data["video_profile"] = stream_data.get("profile", None)
-
-        if self._current_stream["default"] or "video_size" not in self.result:
-            global_data["video_size"] = stream_data.get("size", None)
-        if self._current_stream["default"] or "video_bitrate" not in self.result:
-            global_data["video_bitrate"] = stream_data.get("bitrate", None)
-        if self._current_stream["default"] or "video_fps" not in self.result:
-            global_data["video_fps"] = stream_data["fps"]
-
-        return (global_data, stream_data)
->>>>>>> d0513ae6
+        return stream_data
 
     def parse_fps(self, line):
         """Parses number of FPS from a line of the ``ffmpeg -i`` command output."""
