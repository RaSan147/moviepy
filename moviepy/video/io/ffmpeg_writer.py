--- conflicted
+++ resolved
@@ -125,8 +125,7 @@
             "-",
         ]
         if audiofile is not None:
-<<<<<<< HEAD
-            cmd.extend(["-i", audiofile, "-acodec", "copy"])
+            cmd.extend(["-i", ffmpeg_escape_filename(audiofile), "-acodec", "copy"])
 
         if (codec == "h264_nvenc") :
             cmd.extend(["-c:v", codec])
@@ -135,10 +134,6 @@
 
         cmd.extend(["-preset", preset])
 
-=======
-            cmd.extend(["-i", ffmpeg_escape_filename(audiofile), "-acodec", "copy"])
-        cmd.extend(["-vcodec", codec, "-preset", preset])
->>>>>>> cd8369c9
         if ffmpeg_params is not None:
             cmd.extend(ffmpeg_params)
         if bitrate is not None:
@@ -149,14 +144,10 @@
 
         if (codec == "libx264" or codec == "h264_nvenc") and (size[0] % 2 == 0) and (size[1] % 2 == 0):
             cmd.extend(["-pix_fmt", "yuv420p"])
-<<<<<<< HEAD
 
         cmd.extend(ffmpeg_o_params)
 
-        cmd.extend([filename])
-=======
         cmd.extend([ffmpeg_escape_filename(filename)])
->>>>>>> cd8369c9
 
         popen_params = cross_platform_popen_params(
             {"stdout": sp.DEVNULL, "stderr": logfile, "stdin": sp.PIPE}
