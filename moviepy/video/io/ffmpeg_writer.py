--- conflicted
+++ resolved
@@ -142,10 +142,8 @@
         if (codec == "libx264" or codec == "h264_nvenc") and (size[0] % 2 == 0) and (size[1] % 2 == 0):
             cmd.extend(["-pix_fmt", "yuv420p"])
 
-<<<<<<< HEAD
         cmd.extend(ffmpeg_o_params)
-=======
->>>>>>> e7985412
+
         cmd.extend([filename])
 
         popen_params = cross_platform_popen_params(
