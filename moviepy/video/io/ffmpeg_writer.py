--- conflicted
+++ resolved
@@ -8,7 +8,7 @@
 
 from proglog import proglog
 
-from moviepy.np_handler import np, np_get, cnp as cupy_available
+from moviepy.np_handler import np, np_get
 from moviepy.config import FFMPEG_BINARY
 from moviepy.tools import cross_platform_popen_params, ffmpeg_escape_filename
 
@@ -250,75 +250,6 @@
         self.close()
 
 
-<<<<<<< HEAD
-_N_1_1D_CACHE = dict()
-
-
-try:
-    if cupy_available:
-        raise ImportError("cupy is available")
-    from scipy.ndimage import zoom
-
-    def _numpy_zoom(img, new_shape):
-        img = np_get(img)
-        return zoom(img, (new_shape[0] / img.shape[0], new_shape[1] / img.shape[1]), order=0)
-
-except ImportError:
-    def _numpy_zoom(img, new_shape):
-        """
-        Resize an image (numpy array) to a new shape using nearest neighbor.
-        
-        Parameters:
-            img (numpy.ndarray): Input image, shape (height, width) or (height, width, channels).
-            new_shape (tuple): Target shape (new_height, new_width).
-        
-        Returns:
-            numpy.ndarray: Resized image with shape `new_shape`.
-        """
-        old_shape = img.shape[:2]  # Get the height and width of the image
-        row_ratio = new_shape[0] / old_shape[0]  # Scaling factor for height
-        col_ratio = new_shape[1] / old_shape[1]  # Scaling factor for width
-        
-        # Create a grid for the new indices
-        row_indices = (np.arange(new_shape[0]) / row_ratio).astype(int)
-        col_indices = (np.arange(new_shape[1]) / col_ratio).astype(int)
-
-        # cupy -> numpy
-        row_indices = np_get(row_indices)
-        col_indices = np_get(col_indices)
-        
-        # Use the indices to map the new image
-        if img.ndim == 3:  # For color images (with channels)
-            return img[row_indices[:, None], col_indices]
-        else:  # For grayscale images
-            return img[row_indices[:, None], col_indices]
-
-
-def numpy_zoom(img, new_shape):
-    """
-    Resize an image (numpy array) to a new shape using nearest neighbor.
-    
-    Parameters:
-        img (numpy.ndarray): Input image, shape (height, width) or (height, width, channels).
-        new_shape (tuple): Target shape (new_height, new_width).
-    
-    Returns:
-        numpy.ndarray: Resized image with shape `new_shape`.
-    """
-    global _N_1_1D_CACHE
-    # cache 255 array for current shape, 255 = dict{shape: array} if img is [[255]]
-    if img.shape == (1, 1) and img[0, 0] == 255:
-        if (new_shape, img[0, 0]) in _N_1_1D_CACHE:
-            return _N_1_1D_CACHE[(new_shape, img[0, 0])]
-        else:
-            _N_1_1D_CACHE[(new_shape, img[0, 0])] = np.full(new_shape, 255, dtype=np.uint8)
-            return _N_1_1D_CACHE[(new_shape, img[0, 0])]
-
-    return _numpy_zoom(img, new_shape).astype(np.uint8)
-
-
-=======
->>>>>>> e1b8dda6
 
 def ffmpeg_write_video(
     clip:"VideoClip",
@@ -351,53 +282,6 @@
 
     has_mask = clip.mask is not None
 
-<<<<<<< HEAD
-    with FFMPEG_VideoWriter(
-        filename,
-        clip.size,
-        fps,
-        codec=codec,
-        preset=preset,
-        bitrate=bitrate,
-        with_mask=has_mask,
-        logfile=logfile,
-        audiofile=audiofile,
-        audio_codec=audio_codec,
-        threads=threads,
-        ffmpeg_params=ffmpeg_params,
-        pixel_format=pixel_format,
-        ffmpeg_i_params=ffmpeg_i_params,
-        ffmpeg_o_params=ffmpeg_o_params,
-    ) as writer:
-        for t, frame in clip.iter_frames(
-            logger=logger, with_times=True, fps=fps, dtype="uint8", to_np=False
-        ):
-            if clip.mask is not None:
-                mask = 255 * clip.mask.get_frame(t, to_np=False)
-                if mask.dtype != "uint8":
-                    mask = mask.astype("uint8")
-                # print("\nmask")
-                # print(mask)
-                # print(mask.shape)
-
-                # Resize the mask to match the frame dimensions
-                mask_resized = numpy_zoom(mask, frame.shape[:2])
-                mask_resized = mask_resized.astype("uint8")  # Ensure it's uint8
-                # print("\nmask_resized")
-                # print(mask_resized)
-                # print(mask_resized.shape)
-                
-                # print("\nframe")
-                # print(frame)
-                # print(frame.shape)
-                # print("\n")
-                frame = np.dstack([frame, mask_resized])
-
-            writer.write_frame(frame)
-
-    if write_logfile:
-        logfile.close()
-=======
     try:
         with FFMPEG_VideoWriter(
             filename,
@@ -417,20 +301,19 @@
             ffmpeg_o_params=ffmpeg_o_params,
         ) as writer:
             for t, frame in clip.iter_frames(
-                logger=logger, with_times=True, fps=fps, dtype="uint8"
+                logger=logger, with_times=True, fps=fps, dtype="uint8", to_np=False
             ):
                 if clip.mask is not None:
-                    mask = 255 * clip.mask.get_frame(t)
+                    mask = 255 * clip.mask.get_frame(t, to_np=False)
                     if mask.dtype != "uint8":
                         mask = mask.astype("uint8")
 
                     frame = np.dstack([frame, mask])
 
-                writer.write_frame(frame)
+                writer.write_frame(np_get(frame))
     finally:
         if write_logfile:
             logfile.close()
->>>>>>> e1b8dda6
     logger(message="MoviePy - Done !")
 
 
