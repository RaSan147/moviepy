"""
On the long term this will implement several methods to make videos
out of VideoClips
"""

import subprocess as sp

import numpy as np
from proglog import proglog

from moviepy.config import FFMPEG_BINARY
from moviepy.tools import cross_platform_popen_params, ffmpeg_escape_filename


class FFMPEG_VideoWriter:
    """A class for FFMPEG-based video writing.

    Parameters
    ----------

    filename : str
      Any filename like ``"video.mp4"`` etc. but if you want to avoid
      complications it is recommended to use the generic extension ``".avi"``
      for all your videos.

    size : tuple or list
      Size of the output video in pixels (width, height).

    fps : int
      Frames per second in the output video file.

    codec : str, optional
      FFMPEG codec. It seems that in terms of quality the hierarchy is
      'rawvideo' = 'png' > 'mpeg4' > 'libx264'
      'png' manages the same lossless quality as 'rawvideo' but yields
      smaller files. Type ``ffmpeg -codecs`` in a terminal to get a list
      of accepted codecs.

      Note for default 'libx264': by default the pixel format yuv420p
      is used. If the video dimensions are not both even (e.g. 720x405)
      another pixel format is used, and this can cause problem in some
      video readers.

    audiofile : str, optional
      The name of an audio file that will be incorporated to the video.

    preset : str, optional
      Sets the time that FFMPEG will take to compress the video. The slower,
      the better the compression rate. Possibilities are: ``"ultrafast"``,
      ``"superfast"``, ``"veryfast"``, ``"faster"``, ``"fast"``,  ``"medium"``
      (default), ``"slow"``, ``"slower"``, ``"veryslow"``, ``"placebo"``.

    bitrate : str, optional
      Only relevant for codecs which accept a bitrate. "5000k" offers
      nice results in general.

    with_mask : bool, optional
      Set to ``True`` if there is a mask in the video to be encoded.

    pixel_format : str, optional
      Optional: Pixel format for the output video file. If is not specified
      ``"rgb24"`` will be used as the default format unless ``with_mask`` is
      set as ``True``, then ``"rgba"`` will be used.

    logfile : int, optional
      File descriptor for logging output. If not defined, ``subprocess.PIPE``
      will be used. Defined using another value, the log level of the ffmpeg
      command will be "info", otherwise "error".

    threads : int, optional
      Number of threads used to write the output with ffmpeg.

    ffmpeg_params : list, optional
      Additional parameters passed to ffmpeg command.
    """

    def __init__(
        self,
        filename,
        size,
        fps,
        codec="libx264",
        audiofile=None,
        preset="medium",
        bitrate=None,
        with_mask=False,
        logfile=None,
        threads=None,
        ffmpeg_params=None,
        pixel_format=None,
    ):
        if logfile is None:
            logfile = sp.PIPE
        self.logfile = logfile
        self.filename = filename
        self.codec = codec
        self.ext = self.filename.split(".")[-1]

        pixel_format = "rgba" if with_mask else "rgb24"

        # order is important
        cmd = [
            FFMPEG_BINARY,
            "-y",
            "-loglevel",
            "error" if logfile == sp.PIPE else "info",
            "-f",
            "rawvideo",
            "-vcodec",
            "rawvideo",
            "-s",
            "%dx%d" % (size[0], size[1]),
            "-pix_fmt",
            pixel_format,
            "-r",
            "%.02f" % fps,
            "-an",
            "-i",
            "-",
        ]
        if audiofile is not None:
            cmd.extend(["-i", audiofile, "-acodec", "copy"])

<<<<<<< HEAD
        if (codec == "h264_nvenc") :
            cmd.extend(["-c:v", codec])
        else :
            cmd.extend(["-vcodec", codec])

        cmd.extend(["-preset", preset])
=======
        cmd.extend(["-vcodec", codec, "-preset", preset])
>>>>>>> 35d2ceb2

        if ffmpeg_params is not None:
            cmd.extend(ffmpeg_params)

        if bitrate is not None:
            cmd.extend(["-b", bitrate])

        if threads is not None:
            cmd.extend(["-threads", str(threads)])

<<<<<<< HEAD
        if (codec == "libx264" or codec == "h264_nvenc") and (size[0] % 2 == 0) and (size[1] % 2 == 0):
            cmd.extend(["-pix_fmt", "yuv420p"])

        cmd.extend([filename])
=======
        # Disable auto alt ref for transparent webm and set pix format yo yuva420p
        if codec == "libvpx" and with_mask:
            cmd.extend(["-pix_fmt", "yuva420p"])
            cmd.extend(["-auto-alt-ref", "0"])
        elif (codec == "libx264") and (size[0] % 2 == 0) and (size[1] % 2 == 0):
            cmd.extend(["-pix_fmt", "yuva420p"])

        cmd.extend([ffmpeg_escape_filename(filename)])
>>>>>>> 35d2ceb2

        popen_params = cross_platform_popen_params(
            {"stdout": sp.DEVNULL, "stderr": logfile, "stdin": sp.PIPE}
        )

        self.proc = sp.Popen(cmd, **popen_params)

    def write_frame(self, img_array):
        """Writes one frame in the file."""
        try:
            self.proc.stdin.write(img_array.tobytes())
        except IOError as err:
            _, ffmpeg_error = self.proc.communicate()
            if ffmpeg_error is not None:
                ffmpeg_error = ffmpeg_error.decode()
            else:
                # The error was redirected to a logfile with `write_logfile=True`,
                # so read the error from that file instead
                self.logfile.seek(0)
                ffmpeg_error = self.logfile.read()

            error = (
                f"{err}\n\nMoviePy error: FFMPEG encountered the following error while "
                f"writing file {self.filename}:\n\n {ffmpeg_error}"
            )

            if "Unknown encoder" in ffmpeg_error:
                error += (
                    "\n\nThe video export failed because FFMPEG didn't find the "
                    f"specified codec for video encoding {self.codec}. "
                    "Please install this codec or change the codec when calling "
                    "write_videofile.\nFor instance:\n"
                    "  >>> clip.write_videofile('myvid.webm', codec='libvpx')"
                )

            elif "incorrect codec parameters ?" in ffmpeg_error:
                error += (
                    "\n\nThe video export failed, possibly because the codec "
                    f"specified for the video {self.codec} is not compatible with "
                    f"the given extension {self.ext}.\n"
                    "Please specify a valid 'codec' argument in write_videofile.\n"
                    "This would be 'libx264' or 'mpeg4' for mp4, "
                    "'libtheora' for ogv, 'libvpx for webm.\n"
                    "Another possible reason is that the audio codec was not "
                    "compatible with the video codec. For instance, the video "
                    "extensions 'ogv' and 'webm' only allow 'libvorbis' (default) as a"
                    "video codec."
                )

            elif "bitrate not specified" in ffmpeg_error:
                error += (
                    "\n\nThe video export failed, possibly because the bitrate "
                    "specified was too high or too low for the video codec."
                )

            elif "Invalid encoder type" in ffmpeg_error:
                error += (
                    "\n\nThe video export failed because the codec "
                    "or file extension you provided is not suitable for video"
                )

            raise IOError(error)

    def close(self):
        """Closes the writer, terminating the subprocess if is still alive."""
        if self.proc:
            self.proc.stdin.close()
            if self.proc.stderr is not None:
                self.proc.stderr.close()
            self.proc.wait()

            self.proc = None

    # Support the Context Manager protocol, to ensure that resources are cleaned up.

    def __enter__(self):
        return self

    def __exit__(self, exc_type, exc_value, traceback):
        self.close()


def ffmpeg_write_video(
    clip,
    filename,
    fps,
    codec="libx264",
    bitrate=None,
    preset="medium",
    write_logfile=False,
    audiofile=None,
    threads=None,
    ffmpeg_params=None,
    logger="bar",
    pixel_format=None,
):
    """Write the clip to a videofile. See VideoClip.write_videofile for details
    on the parameters.
    """
    logger = proglog.default_bar_logger(logger)

    if write_logfile:
        logfile = open(filename + ".log", "w+")
    else:
        logfile = None

    logger(message="MoviePy - Writing video %s\n" % filename)

    has_mask = clip.mask is not None

    with FFMPEG_VideoWriter(
        filename,
        clip.size,
        fps,
        codec=codec,
        preset=preset,
        bitrate=bitrate,
        with_mask=has_mask,
        logfile=logfile,
        audiofile=audiofile,
        threads=threads,
        ffmpeg_params=ffmpeg_params,
        pixel_format=pixel_format,
    ) as writer:
        for t, frame in clip.iter_frames(
            logger=logger, with_times=True, fps=fps, dtype="uint8"
        ):
            if clip.mask is not None:
                mask = 255 * clip.mask.get_frame(t)
                if mask.dtype != "uint8":
                    mask = mask.astype("uint8")
                frame = np.dstack([frame, mask])

            writer.write_frame(frame)

    if write_logfile:
        logfile.close()
    logger(message="MoviePy - Done !")


def ffmpeg_write_image(filename, image, logfile=False, pixel_format=None):
    """Writes an image (HxWx3 or HxWx4 numpy array) to a file, using ffmpeg.

    Parameters
    ----------

    filename : str
        Path to the output file.

    image : np.ndarray
        Numpy array with the image data.

    logfile : bool, optional
        Writes the ffmpeg output inside a logging file (``True``) or not
        (``False``).

    pixel_format : str, optional
        Pixel format for ffmpeg. If not defined, it will be discovered checking
        if the image data contains an alpha channel (``"rgba"``) or not
        (``"rgb24"``).
    """
    if image.dtype != "uint8":
        image = image.astype("uint8")

    if not pixel_format:
        pixel_format = "rgba" if (image.shape[2] == 4) else "rgb24"

    cmd = [
        FFMPEG_BINARY,
        "-y",
        "-s",
        "%dx%d" % (image.shape[:2][::-1]),
        "-f",
        "rawvideo",
        "-pix_fmt",
        pixel_format,
        "-i",
        "-",
        ffmpeg_escape_filename(filename),
    ]

    if logfile:
        log_file = open(filename + ".log", "w+")
    else:
        log_file = sp.PIPE

    popen_params = cross_platform_popen_params(
        {"stdout": sp.DEVNULL, "stderr": log_file, "stdin": sp.PIPE}
    )

    proc = sp.Popen(cmd, **popen_params)
    out, err = proc.communicate(image.tobytes())

    if proc.returncode:
        error = (
            f"{err}\n\nMoviePy error: FFMPEG encountered the following error while "
            f"writing file {filename} with command {cmd}:\n\n {err.decode()}"
        )

        raise IOError(error)

    del proc<|MERGE_RESOLUTION|>--- conflicted
+++ resolved
@@ -121,16 +121,12 @@
         if audiofile is not None:
             cmd.extend(["-i", audiofile, "-acodec", "copy"])
 
-<<<<<<< HEAD
         if (codec == "h264_nvenc") :
             cmd.extend(["-c:v", codec])
         else :
             cmd.extend(["-vcodec", codec])
 
         cmd.extend(["-preset", preset])
-=======
-        cmd.extend(["-vcodec", codec, "-preset", preset])
->>>>>>> 35d2ceb2
 
         if ffmpeg_params is not None:
             cmd.extend(ffmpeg_params)
@@ -141,21 +137,14 @@
         if threads is not None:
             cmd.extend(["-threads", str(threads)])
 
-<<<<<<< HEAD
-        if (codec == "libx264" or codec == "h264_nvenc") and (size[0] % 2 == 0) and (size[1] % 2 == 0):
-            cmd.extend(["-pix_fmt", "yuv420p"])
-
-        cmd.extend([filename])
-=======
         # Disable auto alt ref for transparent webm and set pix format yo yuva420p
         if codec == "libvpx" and with_mask:
             cmd.extend(["-pix_fmt", "yuva420p"])
             cmd.extend(["-auto-alt-ref", "0"])
-        elif (codec == "libx264") and (size[0] % 2 == 0) and (size[1] % 2 == 0):
+        elif (codec == "libx264" or codec == "h264_nvenc") and (size[0] % 2 == 0) and (size[1] % 2 == 0):
             cmd.extend(["-pix_fmt", "yuva420p"])
 
         cmd.extend([ffmpeg_escape_filename(filename)])
->>>>>>> 35d2ceb2
 
         popen_params = cross_platform_popen_params(
             {"stdout": sp.DEVNULL, "stderr": logfile, "stdin": sp.PIPE}
