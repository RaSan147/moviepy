"""Miscellaneous bindings to ffmpeg."""

import os
import re
import subprocess

from moviepy.config import FFMPEG_BINARY, FFPLAY_BINARY
from moviepy.decorators import convert_parameter_to_seconds, convert_path_to_string
from moviepy.tools import ffmpeg_escape_filename, subprocess_call


@convert_path_to_string(("inputfile", "outputfile"))
@convert_parameter_to_seconds(("start_time", "end_time"))
def ffmpeg_extract_subclip(
    inputfile, start_time, end_time, outputfile=None, logger="bar"
):
    """Makes a new video file playing video file between two times.

    Parameters
    ----------

    inputfile : str
      Path to the file from which the subclip will be extracted.

    start_time : float
      Moment of the input clip that marks the start of the produced subclip.

    end_time : float
      Moment of the input clip that marks the end of the produced subclip.

    outputfile : str, optional
      Path to the output file. Defaults to
      ``<inputfile_name>SUB<start_time>_<end_time><ext>``.
    """
    if not outputfile:
        name, ext = os.path.splitext(inputfile)
        t1, t2 = [int(1000 * t) for t in [start_time, end_time]]
        outputfile = "%sSUB%d_%d%s" % (name, t1, t2, ext)

    cmd = [
        FFMPEG_BINARY,
        "-y",
        "-ss",
        "%0.2f" % start_time,
        "-i",
        ffmpeg_escape_filename(inputfile),
        "-t",
        "%0.2f" % (end_time - start_time),
        "-map",
        "0",
        "-vcodec",
        "copy",
        "-acodec",
        "copy",
        "-copyts",
        ffmpeg_escape_filename(outputfile),
    ]
    subprocess_call(cmd, logger=logger)


@convert_path_to_string(("videofile", "audiofile", "outputfile"))
def ffmpeg_merge_video_audio(
    videofile,
    audiofile,
    outputfile,
    video_codec="copy",
    audio_codec="copy",
    logger="bar",
):
    """Merges video file and audio file into one movie file.

    Parameters
    ----------

    videofile : str
      Path to the video file used in the merge.

    audiofile : str
      Path to the audio file used in the merge.

    outputfile : str
      Path to the output file.

    video_codec : str, optional
      Video codec used by FFmpeg in the merge.

    audio_codec : str, optional
      Audio codec used by FFmpeg in the merge.
    """
    cmd = [
        FFMPEG_BINARY,
        "-y",
        "-i",
        ffmpeg_escape_filename(audiofile),
        "-i",
        ffmpeg_escape_filename(videofile),
        "-vcodec",
        video_codec,
        "-acodec",
        audio_codec,
        ffmpeg_escape_filename(outputfile),
    ]

    subprocess_call(cmd, logger=logger)


@convert_path_to_string(("inputfile", "outputfile"))
def ffmpeg_extract_audio(inputfile, outputfile, bitrate=3000, fps=44100, logger="bar"):
    """Extract the sound from a video file and save it in ``outputfile``.

    Parameters
    ----------

    inputfile : str
      The path to the file from which the audio will be extracted.

    outputfile : str
      The path to the file to which the audio will be stored.

    bitrate : int, optional
      Bitrate for the new audio file.

    fps : int, optional
      Frame rate for the new audio file.
    """
    cmd = [
        FFMPEG_BINARY,
        "-y",
        "-i",
        ffmpeg_escape_filename(inputfile),
        "-ab",
        "%dk" % bitrate,
        "-ar",
        "%d" % fps,
        ffmpeg_escape_filename(outputfile),
    ]
    subprocess_call(cmd, logger=logger)


@convert_path_to_string(("inputfile", "outputfile"))
def ffmpeg_resize(inputfile, outputfile, size, logger="bar"):
    """Resizes a file to new size and write the result in another.

    Parameters
    ----------

    inputfile : str
      Path to the file to be resized.

    outputfile : str
      Path to the output file.

    size : list or tuple
      New size in format ``[width, height]`` for the output file.
    """
    cmd = [
        FFMPEG_BINARY,
        "-i",
        ffmpeg_escape_filename(inputfile),
        "-vf",
        "scale=%d:%d" % (size[0], size[1]),
        ffmpeg_escape_filename(outputfile),
    ]

    subprocess_call(cmd, logger=logger)


@convert_path_to_string(("inputfile", "outputfile", "output_dir"))
def ffmpeg_stabilize_video(
    inputfile, outputfile=None, output_dir="", overwrite_file=True, logger="bar"
):
    """
    Stabilizes ``filename`` and write the result to ``output``.

    Parameters
    ----------

    inputfile : str
      The name of the shaky video.

    outputfile : str, optional
      The name of new stabilized video. Defaults to appending '_stabilized' to
      the input file name.

    output_dir : str, optional
      The directory to place the output video in. Defaults to the current
      working directory.

    overwrite_file : bool, optional
      If ``outputfile`` already exists in ``output_dir``, then overwrite
      ``outputfile`` Defaults to True.
    """
    if not outputfile:
        without_dir = os.path.basename(inputfile)
        name, ext = os.path.splitext(without_dir)
        outputfile = f"{name}_stabilized{ext}"

    outputfile = os.path.join(output_dir, outputfile)
    cmd = [
        FFMPEG_BINARY,
        "-i",
        ffmpeg_escape_filename(inputfile),
        "-vf",
        "deshake",
        ffmpeg_escape_filename(outputfile),
    ]

    if overwrite_file:
        cmd.append("-y")

    subprocess_call(cmd, logger=logger)


import urllib.request
import urllib.error

__VERSION_CACHE__ = {}


def _resolve_git_commit_version(commit_hash):
    """
    Resolve the version of FFmpeg from a git commit hash.
    This function fetches the version information from the FFmpeg
    repository using the provided commit hash.
    If the commit hash is not found or an error occurs, it returns
    a string indicating the commit hash and that the release is unknown.
    """
    if commit_hash in __VERSION_CACHE__:
        return __VERSION_CACHE__[commit_hash]

    # Construct the URL to fetch the version information
    url = f"https://git.ffmpeg.org/gitweb/ffmpeg.git/blob_plain/{commit_hash}:/RELEASE"
    try:
        with urllib.request.urlopen(url, timeout=5) as response:
            version = response.read().decode().strip()

            # save the version in cache
            __VERSION_CACHE__[commit_hash] = version

            return version
    except (urllib.error.URLError, Exception):
        return f"{commit_hash[:7]} (commit-based, release unknown)"

def _parse_ffmpeg_output(output):
    first_line = output.splitlines()[0]
    parts = first_line.split()
    version_token = parts[2]

    # Check for git-style version (e.g., N-119107-g839b41991d-20250401)
    git_match = re.search(r'g([a-f0-9]{7,})', version_token)
    if git_match:
        commit_hash = git_match.group(1)
        version_token = _resolve_git_commit_version(commit_hash)

    numeric_match = re.match(r"^[0-9.]+", version_token)
    numeric_version = numeric_match.group(0) if numeric_match else "unknown"

    return version_token, numeric_version



def ffmpeg_version():
    """
    Retrieve the FFmpeg version.

    This function retrieves both the full and numeric version of FFmpeg
    by executing the `ffmpeg -version` command. The full version includes
    additional details like build information, while the numeric version
    contains only the version numbers (e.g., '7.0.2').

    Return
    ------
    tuple
        A tuple containing:
        - `full_version` (str): The complete version string (e.g., '7.0.2-static').
        - `numeric_version` (str): The numeric version string (e.g., '7.0.2').

    Example
    -------
    >>> ffmpeg_version()
    ('7.0.2-static', '7.0.2')

    Raises
    ------
    subprocess.CalledProcessError
        If the FFmpeg command fails to execute properly.
    """
    cmd = [FFMPEG_BINARY, "-version"]
    result = subprocess.run(cmd, capture_output=True, text=True, check=True)
<<<<<<< HEAD

    # Extract the version number from the first line of output
    full_version = result.stdout.splitlines()[0].split()[2]

    numeric_version = re.match(r"^[0-9.]+", full_version)
    if numeric_version:
        numeric_version = numeric_version.group(0)
    else:
        numeric_version = "7.0.0"
    return (full_version, numeric_version)
=======
    return _parse_ffmpeg_output(result.stdout)
>>>>>>> e1b8dda6


def ffplay_version():
    """
    Retrieve the FFplay version.

    This function retrieves both the full and numeric version of FFplay
    by executing the `ffplay -version` command. The full version includes
    additional details like build information, while the numeric version
    contains only the version numbers (e.g., '6.0.1').

    Return
    ------
    tuple
        A tuple containing:
        - `full_version` (str): The complete version string (e.g., '6.0.1-static').
        - `numeric_version` (str): The numeric version string (e.g., '6.0.1').

    Example
    -------
    >>> ffplay_version()
    ('6.0.1-static', '6.0.1')

    Raises
    ------
    subprocess.CalledProcessError
        If the FFplay command fails to execute properly.
    """
    cmd = [FFPLAY_BINARY, "-version"]
    result = subprocess.run(cmd, capture_output=True, text=True, check=True)
    return _parse_ffmpeg_output(result.stdout)
    

if __name__ == "__main__":
    print("ffmpeg version:", ffmpeg_version())
    print("ffplay version:", ffplay_version())<|MERGE_RESOLUTION|>--- conflicted
+++ resolved
@@ -287,20 +287,7 @@
     """
     cmd = [FFMPEG_BINARY, "-version"]
     result = subprocess.run(cmd, capture_output=True, text=True, check=True)
-<<<<<<< HEAD
-
-    # Extract the version number from the first line of output
-    full_version = result.stdout.splitlines()[0].split()[2]
-
-    numeric_version = re.match(r"^[0-9.]+", full_version)
-    if numeric_version:
-        numeric_version = numeric_version.group(0)
-    else:
-        numeric_version = "7.0.0"
-    return (full_version, numeric_version)
-=======
     return _parse_ffmpeg_output(result.stdout)
->>>>>>> e1b8dda6
 
 
 def ffplay_version():
