from dataclasses import dataclass
<<<<<<< HEAD
from PIL import Image, ImageFilter

from moviepy.np_handler import np
=======

import numpy as np
from PIL import Image, ImageFilter

>>>>>>> 1af18f58
from moviepy.Clip import Clip
from moviepy.Effect import Effect


@dataclass
class GaussianBlur(Effect):
    """Returns a filter that applies Gaussian blur to the entire frame.

    Parameters
    ----------
    radius : float
        The radius of the Gaussian blur. Higher values create more blur.
    """

    radius: float

    def apply(self, clip: Clip) -> Clip:
        """Apply the effect to the clip."""
        def filter(gf, t):
            im = gf(t)
            image = Image.fromarray(im)
            blurred = image.filter(ImageFilter.GaussianBlur(radius=self.radius))
            return np.array(blurred)

        return clip.transform(filter)<|MERGE_RESOLUTION|>--- conflicted
+++ resolved
@@ -1,16 +1,10 @@
 from dataclasses import dataclass
-<<<<<<< HEAD
+
 from PIL import Image, ImageFilter
 
-from moviepy.np_handler import np
-=======
-
-import numpy as np
-from PIL import Image, ImageFilter
-
->>>>>>> 1af18f58
 from moviepy.Clip import Clip
 from moviepy.Effect import Effect
+from moviepy.np_handler import np
 
 
 @dataclass
