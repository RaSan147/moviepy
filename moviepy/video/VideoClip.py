"""Implements VideoClip (base class for video clips) and its main subclasses:

- Animated clips:     VideoFileClip, ImageSequenceClip, BitmapClip
- Static image clips: ImageClip, ColorClip, TextClip,
"""

import copy as _copy
import os
import threading
from numbers import Real
from typing import TYPE_CHECKING, Callable, List, Union

import numpy as np
import proglog
from imageio.v2 import imread as imread_v2
from imageio.v3 import imwrite
from PIL import Image, ImageDraw, ImageFont

from moviepy.video.io.ffplay_previewer import ffplay_preview_video


if TYPE_CHECKING:
    from moviepy.Effect import Effect

from moviepy.Clip import Clip
from moviepy.decorators import (
    add_mask_if_none,
    apply_to_mask,
    convert_masks_to_RGB,
    convert_parameter_to_seconds,
    convert_path_to_string,
    outplace,
    requires_duration,
    requires_fps,
    use_clip_fps_by_default,
)
from moviepy.tools import (
    compute_position,
    extensions_dict,
    find_extension,
    subprocess_call,
)
from moviepy.video.fx.Crop import Crop
from moviepy.video.fx.Resize import Resize
from moviepy.video.fx.Rotate import Rotate
from moviepy.video.io.ffmpeg_writer import ffmpeg_write_video
from moviepy.video.io.gif_writers import write_gif_with_imageio


class VideoClip(Clip):
    """Base class for video clips.

    See ``VideoFileClip``, ``ImageClip`` etc. for more user-friendly classes.


    Parameters
    ----------

    is_mask
      `True` if the clip is going to be used as a mask.

    duration
      Duration of the clip in seconds. If None we got a clip of infinite
      duration

    has_constant_size
      Define if clip size is constant or if it may vary with time. Default
      to True



    Attributes
    ----------

    size
      The size of the clip, (width,height), in pixels.

    w, h
      The width and height of the clip, in pixels.

    is_mask
      Boolean set to `True` if the clip is a mask.

    frame_function
      A function ``t-> frame at time t`` where ``frame`` is a
      w*h*3 RGB array.

    mask (default None)
      VideoClip mask attached to this clip. If mask is ``None``,
                The video clip is fully opaque.

    audio (default None)
      An AudioClip instance containing the audio of the video clip.

    pos
      A function ``t->(x,y)`` where ``x,y`` is the position
      of the clip when it is composed with other clips.
      See ``VideoClip.set_pos`` for more details

    relative_pos
      See variable ``pos``.

    layer
      Indicates which clip is rendered on top when two clips overlap in
      a CompositeVideoClip. The highest number is rendered on top.
      Default is 0.

    """

    def __init__(
        self, frame_function=None, is_mask=False, duration=None, has_constant_size=True
    ):
        super().__init__()
        self.mask = None
        self.audio = None
        self.pos = lambda t: (0, 0)
        self.relative_pos = False
        self.layer_index = 0
        if frame_function:
            self.frame_function = frame_function
            self.size = self.get_frame(0).shape[:2][::-1]
        self.is_mask = is_mask
        self.has_constant_size = has_constant_size
        if duration is not None:
            self.duration = duration
            self.end = duration

    @property
    def w(self):
        """Returns the width of the video."""
        return self.size[0]

    @property
    def h(self):
        """Returns the height of the video."""
        return self.size[1]

    @property
    def aspect_ratio(self):
        """Returns the aspect ratio of the video."""
        return self.w / float(self.h)

    @property
    @requires_duration
    @requires_fps
    def n_frames(self):
        """Returns the number of frames of the video."""
        return int(self.duration * self.fps)

    def __copy__(self):
        """Mixed copy of the clip.

        Returns a shallow copy of the clip whose mask and audio will
        be shallow copies of the clip's mask and audio if they exist.

        This method is intensively used to produce new clips every time
        there is an outplace transformation of the clip (clip.resize,
        clip.subclipped, etc.)

        Acts like a deepcopy except for the fact that readers and other
        possible unpickleables objects are not copied.
        """
        cls = self.__class__
        new_clip = cls.__new__(cls)
        for attr in self.__dict__:
            value = getattr(self, attr)
            if attr in ("mask", "audio"):
                value = _copy.copy(value)
            setattr(new_clip, attr, value)
        return new_clip

    copy = __copy__

    # ===============================================================
    # EXPORT OPERATIONS

    @convert_parameter_to_seconds(["t"])
    @convert_masks_to_RGB
    def save_frame(self, filename, t=0, with_mask=True):
        """Save a clip's frame to an image file.

        Saves the frame of clip corresponding to time ``t`` in ``filename``.
        ``t`` can be expressed in seconds (15.35), in (min, sec),
        in (hour, min, sec), or as a string: '01:03:05.35'.

        Parameters
        ----------

        filename : str
          Name of the file in which the frame will be stored.

        t : float or tuple or str, optional
          Moment of the frame to be saved. As default, the first frame will be
          saved.

        with_mask : bool, optional
          If is ``True`` the mask is saved in the alpha layer of the picture
          (only works with PNGs).
        """
        im = self.get_frame(t)
        if with_mask and self.mask is not None:
            mask = 255 * self.mask.get_frame(t)
            im = np.dstack([im, mask]).astype("uint8")
        else:
            im = im.astype("uint8")

        imwrite(filename, im)

    @requires_duration
    @use_clip_fps_by_default
    @convert_masks_to_RGB
    @convert_path_to_string(["filename", "temp_audiofile", "temp_audiofile_path"])
    def write_videofile(
        self,
        filename,
        fps=None,
        codec=None,
        bitrate=None,
        audio=True,
        audio_fps=44100,
        preset="medium",
        audio_nbytes=4,
        audio_codec=None,
        audio_bitrate=None,
        audio_bufsize=2000,
        temp_audiofile=None,
        temp_audiofile_path="",
        remove_temp=True,
        write_logfile=False,
        threads=None,
        ffmpeg_params=None,
        logger="bar",
        pixel_format=None,
        ffmpeg_i_params=[],
        ffmpeg_o_params=[],
    ):
        """Write the clip to a videofile.

        Parameters
        ----------

        filename
          Name of the video file to write in, as a string or a path-like object.
          The extension must correspond to the "codec" used (see below),
          or simply be '.avi' (which will work with any codec).

        fps
          Number of frames per second in the resulting video file. If None is
          provided, and the clip has an fps attribute, this fps will be used.

        codec
          Codec to use for image encoding. Can be any codec supported
          by ffmpeg. If the filename is has extension '.mp4', '.ogv', '.webm',
          the codec will be set accordingly, but you can still set it if you
          don't like the default. For other extensions, the output filename
          must be set accordingly.

          Some examples of codecs are:

          - ``'libx264'`` (default codec for file extension ``.mp4``)
            makes well-compressed videos (quality tunable using 'bitrate').
          - ``'mpeg4'`` (other codec for extension ``.mp4``) can be an alternative
            to ``'libx264'``, and produces higher quality videos by default.
          - ``'rawvideo'`` (use file extension ``.avi``) will produce
            a video of perfect quality, of possibly very huge size.
          - ``png`` (use file extension ``.avi``) will produce a video
            of perfect quality, of smaller size than with ``rawvideo``.
          - ``'libvorbis'`` (use file extension ``.ogv``) is a nice video
            format, which is completely free/ open source. However not
            everyone has the codecs installed by default on their machine.
          - ``'libvpx'`` (use file extension ``.webm``) is tiny a video
            format well indicated for web videos (with HTML5). Open source.

        audio
          Either ``True``, ``False``, or a file name.
          If ``True`` and the clip has an audio clip attached, this
          audio clip will be incorporated as a soundtrack in the movie.
          If ``audio`` is the name of an audio file, this audio file
          will be incorporated as a soundtrack in the movie.

        audio_fps
          frame rate to use when generating the sound.

        temp_audiofile
          the name of the temporary audiofile, as a string or path-like object,
          to be created and then used to write the complete video, if any.

        temp_audiofile_path
          the location that the temporary audiofile is placed, as a
          string or path-like object. Defaults to the current working directory.

        audio_codec
          Which audio codec should be used. Examples are 'libmp3lame'
          for '.mp3', 'libvorbis' for 'ogg', 'libfdk_aac':'m4a',
          'pcm_s16le' for 16-bit wav and 'pcm_s32le' for 32-bit wav.
          Default is 'libmp3lame', unless the video extension is 'ogv'
          or 'webm', at which case the default is 'libvorbis'.

        audio_bitrate
          Audio bitrate, given as a string like '50k', '500k', '3000k'.
          Will determine the size/quality of audio in the output file.
          Note that it mainly an indicative goal, the bitrate won't
          necessarily be the this in the final file.

        preset
          Sets the time that FFMPEG will spend optimizing the compression.
          Choices are: ultrafast, superfast, veryfast, faster, fast, medium,
          slow, slower, veryslow, placebo. Note that this does not impact
          the quality of the video, only the size of the video file. So
          choose ultrafast when you are in a hurry and file size does not
          matter.

        threads
          Number of threads to use for ffmpeg. Can speed up the writing of
          the video on multicore computers.

        ffmpeg_params
          Any additional ffmpeg parameters you would like to pass, as a list
          of terms, like ['-option1', 'value1', '-option2', 'value2'].

        write_logfile
          If true, will write log files for the audio and the video.
          These will be files ending with '.log' with the name of the
          output file in them.

        logger
          Either ``"bar"`` for progress bar or ``None`` or any Proglog logger.

        pixel_format
          Pixel format for the output video file.

        Examples
        --------

        .. code:: python

            from moviepy import VideoFileClip
            clip = VideoFileClip("myvideo.mp4").subclipped(100,120)
            clip.write_videofile("my_new_video.mp4")
            clip.close()

        """
        name, ext = os.path.splitext(os.path.basename(filename))
        ext = ext[1:].lower()
        logger = proglog.default_bar_logger(logger)

        if codec is None:
            try:
                codec = extensions_dict[ext]["codec"][0]
            except KeyError:
                raise ValueError(
                    "MoviePy couldn't find the codec associated "
                    "with the filename. Provide the 'codec' "
                    "parameter in write_videofile."
                )

        if audio_codec is None:
            if ext in ["ogv", "webm"]:
                audio_codec = "libvorbis"
            else:
                audio_codec = "libmp3lame"
        elif audio_codec == "raw16":
            audio_codec = "pcm_s16le"
        elif audio_codec == "raw32":
            audio_codec = "pcm_s32le"

        audiofile = audio if isinstance(audio, str) else None
        make_audio = (
            (audiofile is None) and (audio is True) and (self.audio is not None)
        )

        if make_audio and temp_audiofile:
            # The audio will be the clip's audio
            audiofile = temp_audiofile
        elif make_audio:
            audio_ext = find_extension(audio_codec)
            audiofile = os.path.join(
                temp_audiofile_path,
                name + Clip._TEMP_FILES_PREFIX + f"wvf_snd.{audio_ext}",
            )

        # enough cpu for multiprocessing ? USELESS RIGHT NOW, WILL COME AGAIN
        # enough_cpu = (multiprocessing.cpu_count() > 1)
        logger(message=f"MoviePy - Building video {filename}")
        if make_audio:
            self.audio.write_audiofile(
                audiofile,
                audio_fps,
                audio_nbytes,
                audio_bufsize,
                audio_codec,
                bitrate=audio_bitrate,
                write_logfile=write_logfile,
                logger=logger,
            )
            # The audio is already encoded,
            # so there is no need to encode it during video export
            audio_codec = "copy"

        ffmpeg_write_video(
            self,
            filename,
            fps,
            codec,
            bitrate=bitrate,
            preset=preset,
            write_logfile=write_logfile,
            audiofile=audiofile,
            audio_codec=audio_codec,
            threads=threads,
            ffmpeg_params=ffmpeg_params,
            logger=logger,
            pixel_format=pixel_format,
            ffmpeg_i_params=ffmpeg_i_params,
            ffmpeg_o_params=ffmpeg_o_params,
        )

        if remove_temp and make_audio:
            if os.path.exists(audiofile):
                os.remove(audiofile)
        logger(message=f"MoviePy - video ready {filename}")

    @requires_duration
    @use_clip_fps_by_default
    @convert_masks_to_RGB
    def write_images_sequence(
        self, name_format, fps=None, with_mask=True, logger="bar"
    ):
        """Writes the videoclip to a sequence of image files.

        Parameters
        ----------

        name_format
          A filename specifying the numerotation format and extension
          of the pictures. For instance "frame%03d.png" for filenames
          indexed with 3 digits and PNG format. Also possible:
          "some_folder/frame%04d.jpeg", etc.

        fps
          Number of frames per second to consider when writing the
          clip. If not specified, the clip's ``fps`` attribute will
          be used if it has one.

        with_mask
          will save the clip's mask (if any) as an alpha canal (PNGs only).

        logger
          Either ``"bar"`` for progress bar or ``None`` or any Proglog logger.


        Returns
        -------

        names_list
          A list of all the files generated.

        Notes
        -----

        The resulting image sequence can be read using e.g. the class
        ``ImageSequenceClip``.

        """
        logger = proglog.default_bar_logger(logger)
        # Fails on GitHub macos CI
        # logger(message="MoviePy - Writing frames %s." % name_format)

        timings = np.arange(0, self.duration, 1.0 / fps)

        filenames = []
        for i, t in logger.iter_bar(t=list(enumerate(timings))):
            name = name_format % i
            filenames.append(name)
            self.save_frame(name, t, with_mask=with_mask)
        # logger(message="MoviePy - Done writing frames %s." % name_format)

        return filenames

    @requires_duration
    @convert_masks_to_RGB
    @convert_path_to_string("filename")
    def write_gif(
        self,
        filename,
        fps=None,
        loop=0,
        logger="bar",
    ):
        """Write the VideoClip to a GIF file.

        Converts a VideoClip into an animated GIF using imageio

        Parameters
        ----------

        filename
          Name of the resulting gif file, as a string or a path-like object.

        fps
          Number of frames per second (see note below). If it
          isn't provided, then the function will look for the clip's
          ``fps`` attribute (VideoFileClip, for instance, have one).

        loop : int, optional
          Repeat the clip using ``loop`` iterations in the resulting GIF.

        progress_bar
          If True, displays a progress bar


        Notes
        -----

        The gif will be playing the clip in real time (you can
        only change the frame rate). If you want the gif to be played
        slower than the clip you will use

        .. code:: python

            # slow down clip 50% and make it a gif
            myClip.multiply_speed(0.5).to_gif('myClip.gif')

        """
        # A little sketchy at the moment, maybe move all that in write_gif,
        #  refactor a little... we will see.

        write_gif_with_imageio(
            self,
            filename,
            fps=fps,
            loop=loop,
            logger=logger,
        )

    # ===============================================================
    # PREVIEW OPERATIONS

    @convert_masks_to_RGB
    @convert_parameter_to_seconds(["t"])
    def show(self, t=0, with_mask=True):
        """Splashes the frame of clip corresponding to time ``t``.

        Parameters
        ----------

        t : float or tuple or str, optional
        Time in seconds of the frame to display.

        with_mask : bool, optional
        ``False`` if the clip has a mask but you want to see the clip without
        the mask.

        Examples
        --------

        .. code:: python

            from moviepy import *

            clip = VideoFileClip("media/chaplin.mp4")
            clip.show(t=4)
        """
        clip = self.copy()

        # Warning : Comment to fix a bug on preview for compositevideoclip
        # it broke compositevideoclip and it does nothing on normal clip with alpha

        # if with_mask and (self.mask is not None):
        #   # Hate it, but cannot figure a better way with python awful circular
        #   # dependency
        #   from mpy.video.compositing.CompositeVideoClip import CompositeVideoClip
        #   clip = CompositeVideoClip([self.with_position((0, 0))])

        frame = clip.get_frame(t)
        pil_img = Image.fromarray(frame.astype("uint8"))

        pil_img.show()

    @requires_duration
    @convert_masks_to_RGB
    def preview(
        self, fps=15, audio=True, audio_fps=22050, audio_buffersize=3000, audio_nbytes=2
    ):
        """Displays the clip in a window, at the given frames per second.

        It will avoid that the clip be played faster than normal, but it
        cannot avoid the clip to be played slower than normal if the computations
        are complex. In this case, try reducing the ``fps``.

        Parameters
        ----------

        fps : int, optional
        Number of frames per seconds in the displayed video. Default to ``15``.

        audio : bool, optional
        ``True`` (default) if you want the clip's audio be played during
        the preview.

        audio_fps : int, optional
        The frames per second to use when generating the audio sound.

        audio_buffersize : int, optional
        The sized of the buffer used generating the audio sound.

        audio_nbytes : int, optional
        The number of bytes used generating the audio sound.

        Examples
        --------

        .. code:: python

            from moviepy import *
            clip = VideoFileClip("media/chaplin.mp4")
            clip.preview(fps=10, audio=False)
        """
        audio = audio and (self.audio is not None)
        audio_flag = None
        video_flag = None

        if audio:
            # the sound will be played in parallel. We are not
            # parralellizing it on different CPUs because it seems that
            # ffplay use several cpus.

            # two synchro-flags to tell whether audio and video are ready
            video_flag = threading.Event()
            audio_flag = threading.Event()
            # launch the thread
            audiothread = threading.Thread(
                target=self.audio.audiopreview,
                args=(
                    audio_fps,
                    audio_buffersize,
                    audio_nbytes,
                    audio_flag,
                    video_flag,
                ),
            )
            audiothread.start()

        # passthrough to ffmpeg, passing flag for ffmpeg to set
        ffplay_preview_video(
            clip=self, fps=fps, audio_flag=audio_flag, video_flag=video_flag
        )

    # -----------------------------------------------------------------
    # F I L T E R I N G

    def with_effects_on_subclip(
        self, effects: List["Effect"], start_time=0, end_time=None, **kwargs
    ):
        """Apply a transformation to a part of the clip.

        Returns a new clip in which the function ``fun`` (clip->clip)
        has been applied to the subclip between times `start_time` and `end_time`
        (in seconds).

        Examples
        --------

        .. code:: python

            # The scene between times t=3s and t=6s in ``clip`` will be
            # be played twice slower in ``new_clip``
            new_clip = clip.with_sub_effect(MultiplySpeed(0.5), 3, 6)

        """
        left = None if (start_time == 0) else self.subclipped(0, start_time)
        center = self.subclipped(start_time, end_time).with_effects(effects, **kwargs)
        right = None if (end_time is None) else self.subclipped(start_time=end_time)

        clips = [clip for clip in [left, center, right] if clip is not None]

        # beurk, have to find other solution
        from moviepy.video.compositing.CompositeVideoClip import concatenate_videoclips

        return concatenate_videoclips(clips).with_start(self.start)

    # IMAGE FILTERS

    def image_transform(self, image_func, apply_to=None):
        """Modifies the images of a clip by replacing the frame `get_frame(t)` by
        another frame,  `image_func(get_frame(t))`.
        """
        apply_to = apply_to or []
        return self.transform(lambda get_frame, t: image_func(get_frame(t)), apply_to)

    # --------------------------------------------------------------
    # C O M P O S I T I N G

    def fill_array(self, pre_array, shape=(0, 0)):
        """Fills an array to match the specified shape.

        If the `pre_array` is smaller than the desired shape, the missing rows
        or columns are added with ones to the bottom or right, respectively,
        until the shape matches. If the `pre_array` is larger than the desired
        shape, the excess rows or columns are cropped from the bottom or right,
        respectively, until the shape matches.

        The resulting array with the filled shape is returned.

        Parameters
        ----------
        pre_array (numpy.ndarray)
          The original array to be filled.

        shape (tuple)
          The desired shape of the resulting array.
        """
        pre_shape = pre_array.shape
        dx = shape[0] - pre_shape[0]
        dy = shape[1] - pre_shape[1]
        post_array = pre_array
        if dx < 0:
            post_array = pre_array[: shape[0]]
        elif dx > 0:
            x_1 = [[[1, 1, 1]] * pre_shape[1]] * dx
            post_array = np.vstack((pre_array, x_1))
        if dy < 0:
            post_array = post_array[:, : shape[1]]
        elif dy > 0:
            x_1 = [[[1, 1, 1]] * dy] * post_array.shape[0]
            post_array = np.hstack((post_array, x_1))
        return post_array

    def compose_on(self, background: Image.Image, t) -> Image.Image:
        """Returns the result of the clip's frame at time `t` on top
        on the given `picture`, the position of the clip being given
        by the clip's ``pos`` attribute. Meant for compositing.

        If the clip/backgrounds have transparency the transparency will
        be accounted for.

        The return is a Pillow Image

        Parameters
        ----------
        backrgound (Image)
          The background image to apply current clip on top of
          if the background image is transparent it must be given as a RGBA image

        t
          The time of clip to apply on top of clip

        Return
        """
        ct = t - self.start  # clip time

        # GET IMAGE AND MASK IF ANY
        clip_frame = self.get_frame(ct).astype("uint8")
        clip_img = Image.fromarray(clip_frame)

        if self.mask is not None:
            clip_mask = (self.mask.get_frame(ct) * 255).astype("uint8")
            clip_mask_img = Image.fromarray(clip_mask).convert("L")

            # Resize clip_mask_img to match clip_img, always use top left corner
            if clip_mask_img.size != clip_img.size:
                mask_width, mask_height = clip_mask_img.size
                img_width, img_height = clip_img.size

                if mask_width > img_width or mask_height > img_height:
                    # Crop mask if it is larger
                    clip_mask_img = clip_mask_img.crop((0, 0, img_width, img_height))
                else:
                    # Fill mask with 0 if it is smaller
                    new_mask = Image.new("L", (img_width, img_height), 0)
                    new_mask.paste(clip_mask_img, (0, 0))
                    clip_mask_img = new_mask

            clip_img = clip_img.convert("RGBA")
            clip_img.putalpha(clip_mask_img)

        # SET POSITION
        pos = self.pos(ct)
        pos = compute_position(clip_img.size, background.size, pos, self.relative_pos)

        # If neither background nor clip have alpha layer (check if mode end
        # with A), we can juste use pillow paste
        if clip_img.mode[-1] != "A" and background.mode[-1] != "A":
            background.paste(clip_img, pos)
            return background

        # For images with transparency we must use pillow alpha composite
        # instead of a simple paste, because pillow paste dont work nicely
        # with alpha compositing
        if background.mode[-1] != "A":
            background = background.convert("RGBA")

        if clip_img.mode[-1] != "A":
            clip_img = clip_img.convert("RGBA")

        # We need both image to do the same size for alpha compositing in pillow
        # so we must start by making a fully transparent canvas of background's
        # size and paste our clip img into it in position pos, only then can we
        # composite this canvas on top of background
        canvas = Image.new("RGBA", (background.width, background.height), (0, 0, 0, 0))
        canvas.paste(clip_img, pos)
        result = Image.alpha_composite(background, canvas)
        return result

    def compose_mask(self, background_mask: np.ndarray, t: float) -> np.ndarray:
        """Returns the result of the clip's mask at time `t` composited
        on the given `background_mask`, the position of the clip being given
        by the clip's ``pos`` attribute. Meant for compositing.

        (warning: only use this function to blit two masks together, never images)

        Parameters
        ----------
        background_mask:
          The underlying mask onto which the clip mask will be composed.

        t:
          The time position in the clip at which to extract the mask.
        """
        ct = t - self.start  # clip time
        clip_mask = self.get_frame(ct).astype("float")

        # numpy shape is H*W not W*H
        bg_h, bg_w = background_mask.shape
        clip_h, clip_w = clip_mask.shape

        # SET POSITION
        pos = self.pos(ct)
        pos = compute_position((clip_w, clip_h), (bg_w, bg_h), pos, self.relative_pos)

        # ALPHA COMPOSITING
        # Determine the base_mask region to merge size
        x_start = int(max(pos[0], 0))  # Dont go under 0 left
        x_end = int(min(pos[0] + clip_w, bg_w))  # Dont go over base_mask width
        y_start = int(max(pos[1], 0))  # Dont go under 0 top
        y_end = int(min(pos[1] + clip_h, bg_h))  # Dont go over base_mask height

        # Determine the clip_mask region to overlapp
        # Dont go under 0 for horizontal, if we have negative margin of X px start at X
        # And dont go over clip width
        clip_x_start = int(max(0, -pos[0]))
        clip_x_end = int(clip_x_start + min((x_end - x_start), (clip_w - clip_x_start)))
        # same for vertical
        clip_y_start = int(max(0, -pos[1]))
        clip_y_end = int(clip_y_start + min((y_end - y_start), (clip_h - clip_y_start)))

        # Blend the overlapping regions
        # The calculus is base_opacity + clip_opacity * (1 - base_opacity)
        # this ensure that masks are drawn in the right order and
        # the contribution of each mask is proportional to their transparency
        #
        # Note :
        # Thinking in transparency is hard, as we tend to think
        # that 50% opaque + 40% opaque = 90% opacity, when it really its 70%
        # It's a lot easier to think in terms of "passing light"
        # Consider I emit 100 photons, and my first layer is 50% opaque, meaning it
        # will "stop" 50% of the photons, I'll have 50 photons left
        # now my second layer is blocking 40% of thoses 50 photons left
        # blocking 50 * 0.4 = 20 photons, and leaving me with only 30 photons
        # So, by adding two layer of 50% and 40% opacity my finaly opacity is only
        # of (100-30)*100 = 70% opacity !
        background_mask[y_start:y_end, x_start:x_end] = background_mask[
            y_start:y_end, x_start:x_end
        ] + clip_mask[clip_y_start:clip_y_end, clip_x_start:clip_x_end] * (
            1 - background_mask[y_start:y_end, x_start:x_end]
        )

        return background_mask

    def with_background_color(self, size=None, color=(0, 0, 0), pos=None, opacity=None):
        """Place the clip on a colored background.

        Returns a clip made of the current clip overlaid on a color
        clip of a possibly bigger size. Can serve to flatten transparent
        clips.

        Parameters
        ----------

        size
          Size (width, height) in pixels of the final clip.
          By default it will be the size of the current clip.

        color
          Background color of the final clip ([R,G,B]).

        pos
          Position of the clip in the final clip. 'center' is the default

        opacity
          Parameter in 0..1 indicating the opacity of the colored
          background.
        """
        from moviepy.video.compositing.CompositeVideoClip import CompositeVideoClip

        if size is None:
            size = self.size
        if pos is None:
            pos = "center"

        if opacity is not None:
            colorclip = ColorClip(
                size, color=color, duration=self.duration
            ).with_opacity(opacity)
            result = CompositeVideoClip([colorclip, self.with_position(pos)])
        else:
            result = CompositeVideoClip(
                [self.with_position(pos)], size=size, bg_color=color
            )

        if (
            isinstance(self, ImageClip)
            and (not hasattr(pos, "__call__"))
            and ((self.mask is None) or isinstance(self.mask, ImageClip))
        ):
            new_result = result.to_ImageClip()
            if result.mask is not None:
                new_result.mask = result.mask.to_ImageClip()
            return new_result.with_duration(result.duration)

        return result

    @outplace
    def with_updated_frame_function(
        self, frame_function: Callable[[float], np.ndarray]
    ):
        """Change the clip's ``get_frame``.

        Returns a copy of the VideoClip instance, with the frame_function
        attribute set to `mf`.
        """
        self.frame_function = frame_function
        self.size = self.get_frame(0).shape[:2][::-1]

        return self

    set_make_frame = with_updated_frame_function

    @outplace
    def with_audio(self, audioclip):
        """Attach an AudioClip to the VideoClip.

        Returns a copy of the VideoClip instance, with the `audio`
        attribute set to ``audio``, which must be an AudioClip instance.
        """
        self.audio = audioclip

        return self

    set_audio = with_audio

    @outplace
    def with_mask(self, mask: Union["VideoClip", str] = "auto"):
        """
        Set the clip's mask.

        Returns a copy of the VideoClip with the mask attribute set to
        ``mask``, which must be a greyscale (values in 0-1) VideoClip.

        Parameters
        ----------
        mask : Union["VideoClip", str], optional
            The mask to apply to the clip.
            If set to "auto", a default mask will be generated:
            - If the clip has a constant size, a solid mask with a value of 1.0
            will be created.
            - Otherwise, a dynamic solid mask will be created based on the frame size.
        """
        if mask == "auto":
            if self.has_constant_size:
                mask = ColorClip(self.size, 1.0, is_mask=True)
            else:

                def frame_function(t):
                    return np.ones(self.get_frame(t).shape[:2], dtype=float)

                mask = VideoClip(is_mask=True, frame_function=frame_function)
        self.mask = mask

    @outplace
    def without_mask(self):
        """Remove the clip's mask."""
        self.mask = None
        return self

    set_mask = with_mask

    @add_mask_if_none
    @outplace
    def with_opacity(self, opacity):
        """Set the opacity/transparency level of the clip.

        Returns a semi-transparent copy of the clip where the mask is
        multiplied by ``op`` (any float, normally between 0 and 1).
        """
        self.mask = self.mask.image_transform(lambda pic: opacity * pic)

        return self

    set_opacity = with_opacity

    @apply_to_mask
    @outplace
    def with_position(self, pos, relative=False):
        """Set the clip's position in compositions.

        Sets the position that the clip will have when included
        in compositions. The argument ``pos`` can be either a couple
        ``(x,y)`` or a function ``t-> (x,y)``. `x` and `y` mark the
        location of the top left corner of the clip, and can be
        of several types.

        Examples
        --------

        .. code:: python

            clip.with_position((45,150)) # x=45, y=150

            # clip horizontally centered, at the top of the picture
            clip.with_position(("center","top"))

            # clip is at 40% of the width, 70% of the height:
            clip.with_position((0.4,0.7), relative=True)

            # clip's position is horizontally centered, and moving up !
            clip.with_position(lambda t: ('center', 50+t))

        """
        self.relative_pos = relative
        if hasattr(pos, "__call__"):
            self.pos = pos
        else:
            self.pos = lambda t: pos

        return self

    set_position = with_position
    set_pos = with_position

    @apply_to_mask
    @outplace
    def with_layer_index(self, index):
        """Set the clip's layer in compositions. Clips with a greater ``layer``
        attribute will be displayed on top of others.

        Note: Only has effect when the clip is used in a CompositeVideoClip.
        """
        self.layer_index = index

        return self

    def resized(self, new_size=None, height=None, width=None, apply_to_mask=True):
        """Returns a video clip that is a resized version of the clip.
        For info on the parameters, please see ``vfx.Resize``
        """
        return self.with_effects(
            [
                Resize(
                    new_size=new_size,
                    height=height,
                    width=width,
                    apply_to_mask=apply_to_mask,
                )
            ]
        )

    def rotated(
        self,
        angle: float,
        unit: str = "deg",
        resample: str = "bicubic",
        expand: bool = False,
        center: tuple = None,
        translate: tuple = None,
        bg_color: tuple = None,
    ):
        """Rotates the specified clip by ``angle`` degrees (or radians) anticlockwise
        If the angle is not a multiple of 90 (degrees) or ``center``, ``translate``,
        and ``bg_color`` are not ``None``.
        For info on the parameters, please see ``vfx.Rotate``
        """
        return self.with_effects(
            [
                Rotate(
                    angle=angle,
                    unit=unit,
                    resample=resample,
                    expand=expand,
                    center=center,
                    translate=translate,
                    bg_color=bg_color,
                )
            ]
        )

    resize = resized

    def cropped(
        self,
        x1: int = None,
        y1: int = None,
        x2: int = None,
        y2: int = None,
        width: int = None,
        height: int = None,
        x_center: int = None,
        y_center: int = None,
    ):
        """Returns a new clip in which just a rectangular subregion of the
        original clip is conserved. x1,y1 indicates the top left corner and
        x2,y2 is the lower right corner of the cropped region.
        All coordinates are in pixels. Float numbers are accepted.
        For info on the parameters, please see ``vfx.Crop``
        """
        return self.with_effects(
            [
                Crop(
                    x1=x1,
                    y1=y1,
                    x2=x2,
                    y2=y2,
                    width=width,
                    height=height,
                    x_center=x_center,
                    y_center=y_center,
                )
            ]
        )

    crop = cropped

    # --------------------------------------------------------------
    # CONVERSIONS TO OTHER TYPES

    @convert_parameter_to_seconds(["t"])
    def to_ImageClip(self, t=0, with_mask=True, duration=None):
        """
        Returns an ImageClip made out of the clip's frame at time ``t``,
        which can be expressed in seconds (15.35), in (min, sec),
        in (hour, min, sec), or as a string: '01:03:05.35'.
        """
        new_clip = ImageClip(self.get_frame(t), is_mask=self.is_mask, duration=duration)
        if with_mask and self.mask is not None:
            new_clip.mask = self.mask.to_ImageClip(t)
        return new_clip

    def to_mask(self, canal=0):
        """Return a mask a video clip made from the clip."""
        if self.is_mask:
            return self
        else:
            new_clip = self.image_transform(lambda pic: 1.0 * pic[:, :, canal] / 255)
            new_clip.is_mask = True
            return new_clip

    def to_RGB(self):
        """Return a non-mask video clip made from the mask video clip."""
        if self.is_mask:
            new_clip = self.image_transform(
                lambda pic: np.dstack(3 * [255 * pic]).astype("uint8")
            )
            new_clip.is_mask = False
            return new_clip
        else:
            return self

    # ----------------------------------------------------------------
    # Audio

    @outplace
    def without_audio(self):
        """Remove the clip's audio.

        Return a copy of the clip with audio set to None.
        """
        self.audio = None

    def __add__(self, other):
        if isinstance(other, VideoClip):
            from moviepy.video.compositing.CompositeVideoClip import (
                concatenate_videoclips,
            )

            method = "chain" if self.size == other.size else "compose"
            return concatenate_videoclips([self, other], method=method)
        return super(VideoClip, self).__add__(other)

    def __or__(self, other):
        """
        Implement the or (self | other) to produce a video with self and other
        placed side by side horizontally.
        """
        if isinstance(other, VideoClip):
            from moviepy.video.compositing.CompositeVideoClip import clips_array

            return clips_array([[self, other]])
        return super(VideoClip, self).__or__(other)

    def __truediv__(self, other):
        """
        Implement division (self / other) to produce a video with self
        placed on top of other.
        """
        if isinstance(other, VideoClip):
            from moviepy.video.compositing.CompositeVideoClip import clips_array

            return clips_array([[self], [other]])
        return super(VideoClip, self).__or__(other)

    def __matmul__(self, n):
        """
        Implement matrice multiplication (self @ other) to rotate a video
        by other degrees
        """
        if not isinstance(n, Real):
            return NotImplemented

        from moviepy.video.fx.Rotate import Rotate

        return self.with_effects([Rotate(n)])

    def __and__(self, mask):
        """
        Implement the and (self & other) to produce a video with other
        used as a mask for self.
        """
        return self.with_mask(mask)


class DataVideoClip(VideoClip):
    """
    Class of video clips whose successive frames are functions
    of successive datasets

    Parameters
    ----------
    data
      A list of datasets, each dataset being used for one frame of the clip

    data_to_frame
      A function d -> video frame, where d is one element of the list `data`

    fps
      Number of frames per second in the animation
    """

    def __init__(self, data, data_to_frame, fps, is_mask=False, has_constant_size=True):
        self.data = data
        self.data_to_frame = data_to_frame
        self.fps = fps

        def frame_function(t):
            return self.data_to_frame(self.data[int(self.fps * t)])

        VideoClip.__init__(
            self,
            frame_function,
            is_mask=is_mask,
            duration=1.0 * len(data) / fps,
            has_constant_size=has_constant_size,
        )


class UpdatedVideoClip(VideoClip):
    """
    Class of clips whose frame_function requires some objects to
    be updated. Particularly practical in science where some
    algorithm needs to make some steps before a new frame can
    be generated.

    UpdatedVideoClips have the following frame_function:

    .. code:: python

        def frame_function(t):
            while self.world.clip_t < t:
                world.update() # updates, and increases world.clip_t
            return world.to_frame()

    Parameters
    ----------

    world
      An object with the following attributes:
      - world.clip_t: the clip's time corresponding to the world's state.
      - world.update() : update the world's state, (including increasing
      world.clip_t of one time step).
      - world.to_frame() : renders a frame depending on the world's state.

    is_mask
      True if the clip is a WxH mask with values in 0-1

    duration
      Duration of the clip, in seconds

    """

    def __init__(self, world, is_mask=False, duration=None):
        self.world = world

        def frame_function(t):
            while self.world.clip_t < t:
                world.update()
            return world.to_frame()

        VideoClip.__init__(
            self, frame_function=frame_function, is_mask=is_mask, duration=duration
        )


"""---------------------------------------------------------------------

    ImageClip (base class for all 'static clips') and its subclasses
    ColorClip and TextClip.
    I would have liked to put these in a separate file but Python is bad
    at cyclic imports.

---------------------------------------------------------------------"""


class ImageClip(VideoClip):
    """Class for non-moving VideoClips.

    A video clip originating from a picture. This clip will simply
    display the given picture at all times.

    Examples
    --------

    >>> clip = ImageClip("myHouse.jpeg")
    >>> clip = ImageClip( someArray ) # a Numpy array represent

    Parameters
    ----------

    img
      Any picture file (png, tiff, jpeg, etc.) as a string or a path-like object,
      or any array representing an RGB image (for instance a frame from a VideoClip).

    is_mask
      Set this parameter to `True` if the clip is a mask.

    transparent
      Set this parameter to `True` (default) if you want the alpha layer
      of the picture (if it exists) to be used as a mask.

    Attributes
    ----------

    img
      Array representing the image of the clip.

    """

    def __init__(
        self, img, is_mask=False, transparent=True, fromalpha=False, duration=None
    ):
        VideoClip.__init__(self, is_mask=is_mask, duration=duration)

        if not isinstance(img, np.ndarray):
            # img is a string or path-like object, so read it in from disk
            img = imread_v2(img)  # We use v2 imread cause v3 fail with gif

        if len(img.shape) == 3:  # img is (now) a RGB(a) numpy array
            if img.shape[2] == 4:
                if fromalpha:
                    img = 1.0 * img[:, :, 3] / 255
                elif is_mask:
                    img = 1.0 * img[:, :, 0] / 255
                elif transparent:
                    self.mask = ImageClip(1.0 * img[:, :, 3] / 255, is_mask=True)
                    img = img[:, :, :3]
            elif is_mask:
                img = 1.0 * img[:, :, 0] / 255

        # if the image was just a 2D mask, it should arrive here
        # unchanged
        self.frame_function = lambda t: img
        self.size = img.shape[:2][::-1]
        self.img = img

    def transform(self, func, apply_to=None, keep_duration=True):
        """General transformation filter.

        Equivalent to VideoClip.transform. The result is no more an
        ImageClip, it has the class VideoClip (since it may be animated)
        """
        if apply_to is None:
            apply_to = []
        # When we use transform on an image clip it may become animated.
        # Therefore the result is not an ImageClip, just a VideoClip.
        new_clip = VideoClip.transform(
            self, func, apply_to=apply_to, keep_duration=keep_duration
        )
        new_clip.__class__ = VideoClip
        return new_clip

    @outplace
    def image_transform(self, image_func, apply_to=None):
        """Image-transformation filter.

        Does the same as VideoClip.image_transform, but for ImageClip the
        transformed clip is computed once and for all at the beginning,
        and not for each 'frame'.
        """
        if apply_to is None:
            apply_to = []
        arr = image_func(self.get_frame(0))
        self.size = arr.shape[:2][::-1]
        self.frame_function = lambda t: arr
        self.img = arr

        for attr in apply_to:
            a = getattr(self, attr, None)
            if a is not None:
                new_a = a.image_transform(image_func)
                setattr(self, attr, new_a)

        return self

    @outplace
    def time_transform(self, time_func, apply_to=None, keep_duration=False):
        """Time-transformation filter.

        Applies a transformation to the clip's timeline
        (see Clip.time_transform).

        This method does nothing for ImageClips (but it may affect their
        masks or their audios). The result is still an ImageClip.
        """
        if apply_to is None:
            apply_to = ["mask", "audio"]
        for attr in apply_to:
            a = getattr(self, attr, None)
            if a is not None:
                new_a = a.time_transform(time_func)
                setattr(self, attr, new_a)

        return self


class ColorClip(ImageClip):
    """An ImageClip showing just one color.

    Parameters
    ----------

    size
      Size tuple (width, height) in pixels of the clip.

    color
      If argument ``is_mask`` is False, ``color`` indicates
      the color in RGB of the clip (default is black). If `is_mask``
      is True, ``color`` must be  a float between 0 and 1 (default is 1)

    is_mask
      Set to true if the clip will be used as a mask.

    """

    def __init__(self, size, color=None, is_mask=False, duration=None):
        w, h = size

        if is_mask:
            shape = (h, w)
            if color is None:
                color = 0
            elif not np.isscalar(color):
                raise Exception("Color has to be a scalar when mask is true")
        else:
            if color is None:
                color = (0, 0, 0)
            elif not hasattr(color, "__getitem__"):
                raise Exception("Color has to contain RGB of the clip")
            elif isinstance(color, str):
                raise Exception(
                    "Color cannot be string. Color has to contain RGB of the clip"
                )
            shape = (h, w, len(color))

        super().__init__(
            np.tile(color, w * h).reshape(shape), is_mask=is_mask, duration=duration
        )


class TextClip(ImageClip):
    """Class for autogenerated text clips.

    Creates an ImageClip originating from a script-generated text image.

    Parameters
    ----------

    font
      Path to the font to use. Must be an OpenType font. If set to None
      (default) will use Pillow default font

    text
      A string of the text to write. Can be replaced by argument
      ``filename``.

    filename
      The name of a file in which there is the text to write,
      as a string or a path-like object.
      Can be provided instead of argument ``text``

    font_size
      Font size in point. Can be auto-set if method='caption',
      or if method='label' and size is set.

    size
      Size of the picture in pixels. Can be auto-set if
      method='label' and font_size is set, but mandatory if method='caption'.
      the height can be None for caption if font_size is defined,
      it will then be auto-determined.

    margin
      Margin to be added arround the text as a tuple of two (symmetrical) or
      four (asymmetrical). Either ``(horizontal, vertical)`` or
      ``(left, top, right, bottom)``. By default no margin (None, None).
      This is especially usefull for auto-compute size to give the text some
      extra room.

    color
      Color of the text. Default to "black". Can be
      a RGB (or RGBA if transparent = ``True``) ``tuple``, a color name, or an
      hexadecimal notation.

    bg_color
      Color of the background. Default to None for no background. Can be
      a RGB (or RGBA if transparent = ``True``) ``tuple``, a color name, or an
      hexadecimal notation.

    stroke_color
      Color of the stroke (=contour line) of the text. If ``None``,
      there will be no stroke.

    stroke_width
      Width of the stroke, in pixels. Must be an int.

    method
      Either :
        - 'label' (default), the picture will be autosized so as to fit the text
          either by auto-computing font size if width is provided or auto-computing
          width and eight if font size is defined

        - 'caption' the text will be drawn in a picture with fixed size provided
          with the ``size`` argument. The text will be wrapped automagically,
          either by auto-computing font size if width and height are provided or adding
          line break when necesarry if font size is defined

    text_align
      center | left | right. Text align similar to css. Default to ``left``.

    horizontal_align
      center | left | right. Define horizontal align of text bloc in image.
      Default to ``center``.

    vertical_align
      center | top | bottom. Define vertical align of text bloc in image.
      Default to ``center``.

    interline
      Interline spacing. Default to ``4``.

    transparent
      ``True`` (default) if you want to take into account the
      transparency in the image.

    duration
        Duration of the clip

    .. note::

      ** About final TextClip size **

      The final TextClip size will be of the absolute maximum height possible
      for the font and the number of line. It specifically mean that the final
      height might be a bit bigger than the real text height, i.e, absolute
      bottom pixel of text - absolute top pixel of text.
      This is because in a font, some letter go above standard top line (e.g
      letters with accents), and bellow standard baseline (e.g letters such as
      p, y, g).

      This notion is knowned under the name ascent and descent meaning the
      highest and lowest pixel above and below baseline

      If your first line dont have an "accent character" and your last line
      dont have a "descent character", you'll have some "fat" arround
    """

    @convert_path_to_string("filename")
    def __init__(
        self,
        font=None,
        text=None,
        filename=None,
        font_size=None,
        size=(None, None),
        margin=(None, None),
        color="black",
        bg_color=None,
        fontsize=None,
        stroke_color=None,
        stroke_width=0,
        method="label",
        text_align="left",
        align=None,
        horizontal_align="center",
        vertical_align="center",
        interline=4,
        transparent=True,
        duration=None,
    ):

        font_size = font_size or fontsize
        text_align = align or text_align

        if font is not None:
            try:
                _ = ImageFont.truetype(font)
            except Exception as e:
                raise ValueError(
                    "Invalid font {}, pillow failed to use it with error {}".format(
                        font, e
                    )
                )

        if filename:
            with open(filename, "r") as file:
                text = file.read().rstrip()  # Remove newline at end

        if text is None:
            raise ValueError("No text nor filename provided")

        if method not in ["caption", "label"]:
            raise ValueError("Method must be either `caption` or `label`.")

        # Compute the margin and apply it
        if len(margin) == 2:
            left_margin = right_margin = int(margin[0] or 0)
            top_margin = bottom_margin = int(margin[1] or 0)
        elif len(margin) == 4:
            left_margin = int(margin[0] or 0)
            top_margin = int(margin[1] or 0)
            right_margin = int(margin[2] or 0)
            bottom_margin = int(margin[3] or 0)
        else:
            raise ValueError("Margin must be a tuple of either 2 or 4 elements.")

        # Compute all img and text sizes if some are missing
        img_width, img_height = size

        if method == "caption":
            if img_width is None:
                raise ValueError("Size is mandatory when method is caption")

            if img_height is None and font_size is None:
                raise ValueError(
                    "Height is mandatory when method is caption and font size is None"
                )

            if font_size is None:
                font_size = self.__find_optimum_font_size(
                    text=text,
                    font=font,
                    stroke_width=stroke_width,
                    align=text_align,
                    spacing=interline,
                    width=img_width,
                    height=img_height,
                    allow_break=True,
                )

            # Add line breaks whenever needed
            text = "\n".join(
                self.__break_text(
                    width=img_width,
                    text=text,
                    font=font,
                    font_size=font_size,
                    stroke_width=stroke_width,
                    align=text_align,
                    spacing=interline,
                )
            )

            if img_height is None:
                img_height = self.__find_text_size(
                    text=text,
                    font=font,
                    font_size=font_size,
                    stroke_width=stroke_width,
                    align=text_align,
                    spacing=interline,
                    max_width=img_width,
                    allow_break=True,
                )[1]

        elif method == "label":
            if font_size is None and img_width is None:
                raise ValueError(
                    "Font size is mandatory when method is label and size is None"
                )

            if font_size is None:
                font_size = self.__find_optimum_font_size(
                    text=text,
                    font=font,
                    stroke_width=stroke_width,
                    align=text_align,
                    spacing=interline,
                    width=img_width,
                    height=img_height,
                )

            if img_width is None:
                img_width = self.__find_text_size(
                    text=text,
                    font=font,
                    font_size=font_size,
                    stroke_width=stroke_width,
                    align=text_align,
                    spacing=interline,
                )[0]

            if img_height is None:
                img_height = self.__find_text_size(
                    text=text,
                    font=font,
                    font_size=font_size,
                    stroke_width=stroke_width,
                    align=text_align,
                    spacing=interline,
                    max_width=img_width,
                )[1]

        img_width += left_margin + right_margin
        img_height += top_margin + bottom_margin

        # Trace the image
        img_mode = "RGBA" if transparent else "RGB"

        if bg_color is None and transparent:
            bg_color = (0, 0, 0, 0)

        img = Image.new(img_mode, (img_width, img_height), color=bg_color)
        if font:
            pil_font = ImageFont.truetype(font, font_size)
        else:
            pil_font = ImageFont.load_default(font_size)
        draw = ImageDraw.Draw(img)

        # Dont need allow break here, because we already breaked in caption
        text_width, text_height = self.__find_text_size(
            text=text,
            font=font,
            font_size=font_size,
            stroke_width=stroke_width,
            align=text_align,
            spacing=interline,
            max_width=img_width,
        )

        x = 0
        if horizontal_align == "right":
            x = img_width - text_width - left_margin - right_margin
        elif horizontal_align == "center":
            x = (img_width - left_margin - right_margin - text_width) / 2

        y = 0
        if vertical_align == "bottom":
            y = img_height - text_height - top_margin - bottom_margin
        elif vertical_align == "center":
            y = (img_height - top_margin - bottom_margin - text_height) / 2

        # We use baseline as our anchor because it is predictable and reliable
        # That mean we always have to use left baseline instead. Else we would
        # always have a useless margin (the diff between ascender and top) on any
        # text. That mean our Y is actually not from 0 for top, but need to be
        # increment by ascent, since we have to reference from baseline.
        (ascent, _) = pil_font.getmetrics()
        y += ascent

        # Add margins and stroke size to start point
        y += top_margin
        x += left_margin
        y += stroke_width
        x += stroke_width

        draw.multiline_text(
            xy=(x, y),
            text=text,
            fill=color,
            font=pil_font,
            spacing=interline,
            align=text_align,
            stroke_width=stroke_width,
            stroke_fill=stroke_color,
            anchor="ls",
        )

        # We just need the image as a numpy array
        img_numpy = np.array(img)

        ImageClip.__init__(
            self, img=img_numpy, transparent=transparent, duration=duration
        )
        self.text = text
        self.color = color
        self.stroke_color = stroke_color

    def __break_text(
        self, width, text, font, font_size, stroke_width, align, spacing
    ) -> List[str]:
        """Break text to never overflow a width"""
        img = Image.new("RGB", (1, 1))
        if font:
            font_pil = ImageFont.truetype(font, font_size)
        else:
            font_pil = ImageFont.load_default(font_size)
        draw = ImageDraw.Draw(img)

        lines = []
        current_line = ""

        # We try to break on spaces as much as possible
        # if a text dont contain spaces (ex chinese), we will break when possible
        last_space = 0
        for index, char in enumerate(text):
            if char == " ":
                last_space = index

            temp_line = current_line + char
            temp_left, temp_top, temp_right, temp_bottom = draw.multiline_textbbox(
                (0, 0),
                temp_line,
                font=font_pil,
                spacing=spacing,
                align=align,
                stroke_width=stroke_width,
            )
            temp_width = temp_right - temp_left

            if temp_width >= width:
                # If we had a space previously, add everything up to the space
                # and reset last_space and current_line else add everything up
                # to previous char
                if last_space:
                    lines.append(temp_line[0:last_space])
                    current_line = temp_line[last_space + 1: index + 1]
                    last_space = 0
                else:
                    lines.append(current_line[0:index])
                    current_line = char
                    last_space = 0
            else:
                current_line = temp_line

        if current_line:
            lines.append(current_line)

        return lines

    def __find_text_size(
        self,
        text,
        font,
        font_size,
        stroke_width,
        align,
        spacing,
        max_width=None,
        allow_break=False,
    ) -> tuple[int, int]:
        """Find *real* dimensions a text will occupy, return a tuple (width, height)

        .. note::
            Text height calculation is quite complex due to how `Pillow` works.
            When calculating line height, `Pillow` actually uses the letter ``A``
            as a reference height, adding the spacing and the stroke width.
            However, ``A`` is a simple letter and does not account for ascent and
            descent, such as in ``Ô``.

            This means each line will be considered as having a "standard"
            height instead of the real maximum font size (``ascent + descent``).

            When drawing each line, `Pillow` will offset the new line by
            ``standard height * number of previous lines``.
            This mostly works, but if the spacing is not big enough,
            lines will overlap if a letter with an ascent (e.g., ``d``) is above
            a letter with a descent (e.g., ``p``).

            For our case, we use the baseline as the text anchor. This means that,
            no matter what, we need to draw the absolute top of our first line at
            ``0 + ascent + stroke_width`` to ensure the first pixel of any possible
            letter is aligned with the top border of the image (ignoring any
            additional margins, if needed).

            Therefore, our first line height will not start at ``0`` but at
            ``ascent + stroke_width``, and we need to account for that. Each
            subsequent line will then be drawn at
            ``index * standard height`` from this point. The position of the last
            line can be calculated as:
            ``(total_lines - 1) * standard height``.

            Finally, as we use the baseline as the text anchor, we also need to
            consider that the real size of the last line is not "standard" but
            rather ``standard + descent + stroke_width``.

            To summarize, the real height of the text is:
              ``initial padding + (lines - 1) * height + end padding``
            or:
              ``(ascent + stroke_width) + (lines - 1) * height + (descent + stroke_width)``
            or:
              ``real_font_size + (stroke_width * 2) + (lines - 1) * height``
        """
        img = Image.new("RGB", (1, 1))
        if font:
            font_pil = ImageFont.truetype(font, font_size)
        else:
            font_pil = ImageFont.load_default(font_size)
        ascent, descent = font_pil.getmetrics()
        real_font_size = ascent + descent
        draw = ImageDraw.Draw(img)

        # Compute individual line height with spaces using pillow internal method
<<<<<<< HEAD
        try:
            line_height = draw._multiline_spacing(font_pil, spacing, stroke_width)
        except AttributeError:
            # support for PIL>10.0.0, changelog:
            # https://pillow.readthedocs.io/en/stable/releasenotes/10.0.0.html#font-size-and-offset-methods
            line_height = draw.textbbox(
                (0, 0),
                text="A",
                font=font_pil,
                spacing=spacing,
                stroke_width=stroke_width
            )[3]
            line_height += spacing + stroke_width
=======
>>>>>>> f515b100

        if max_width is not None and allow_break:
            lines = self.__break_text(
                width=max_width,
                text=text,
                font=font,
                font_size=font_size,
                stroke_width=stroke_width,
                align=align,
                spacing=spacing,
            )

            text = "\n".join(lines)

        # Use multiline textbbox to get width
        left, top, right, bottom = draw.multiline_textbbox(
            (0, 0),
            text,
            font=font_pil,
            spacing=spacing,
            align=align,
            stroke_width=stroke_width,
            anchor="ls",
        )

        # For height calculate manually as textbbox is not realiable
        try:
            # this disappeared in more recent versions of Pillow
            line_height = draw._multiline_spacing(font_pil, spacing, stroke_width)
            line_breaks = text.count("\n")
            lines_height = line_breaks * line_height
            paddings = real_font_size + stroke_width * 2
            height = int(lines_height + paddings)
        except AttributeError:
            height = int(bottom - top)

        return (int(right - left), height)

    def __find_optimum_font_size(
        self,
        text,
        font,
        stroke_width,
        align,
        spacing,
        width,
        height=None,
        allow_break=False,
    ):
        """Find the best font size to fit as optimally as possible
        in a box of some width and optionally height
        """
        max_font_size = width
        min_font_size = 1

        # Try find best size using bisection
        while min_font_size < max_font_size:
            avg_font_size = int((max_font_size + min_font_size) // 2)
            text_width, text_height = self.__find_text_size(
                text,
                font,
                avg_font_size,
                stroke_width,
                align,
                spacing,
                max_width=width,
                allow_break=allow_break,
            )

            if text_width <= width and (height is None or text_height <= height):
                min_font_size = avg_font_size + 1
            else:
                max_font_size = avg_font_size - 1

        # Check if the last font size tested fits within the given width and height
        text_width, text_height = self.__find_text_size(
            text,
            font,
            min_font_size,
            stroke_width,
            align,
            spacing,
            max_width=width,
            allow_break=allow_break,
        )
        if text_width <= width and (height is None or text_height <= height):
            return min_font_size
        else:
            return min_font_size - 1


class MagicTextClip(ImageClip):
    """Class for autogenerated text clips.

    Creates an ImageClip originating from a script-generated text image.
    Requires ImageMagick.

    Parameters
    ----------

    text
      A string of the text to write. Can be replaced by argument
      ``filename``.

    filename
      The name of a file in which there is the text to write,
      as a string or a path-like object.
      Can be provided instead of argument ``txt``

    size
      Size of the picture in pixels. Can be auto-set if
      method='label', but mandatory if method='caption'.
      the height can be None, it will then be auto-determined.

    bg_color
      Color of the background. See ``TextClip.list('color')``
      for a list of acceptable names.

    color
      Color of the text. See ``TextClip.list('color')`` for a
      list of acceptable names.

    font
      Name of the font to use. See ``TextClip.list('font')`` for
      the list of fonts you can use on your computer.

    stroke_color
      Color of the stroke (=contour line) of the text. If ``None``,
      there will be no stroke.

    stroke_width
      Width of the stroke, in pixels. Can be a float, like 1.5.

    method
      Either 'label' (default, the picture will be autosized so as to fit
      exactly the size) or 'caption' (the text will be drawn in a picture
      with fixed size provided with the ``size`` argument). If `caption`,
      the text will be wrapped automagically (sometimes it is buggy, not
      my fault, complain to the ImageMagick crew) and can be aligned or
      centered (see parameter ``align``).

    kerning
      Changes the default spacing between letters. For
      instance ``kerning=-1`` will make the letters 1 pixel nearer from
      ach other compared to the default spacing.

    text_align
      center | East | West | South | North . Will only work if ``method``
      is set to ``caption``

    transparent
      ``True`` (default) if you want to take into account the
      transparency in the image.
    """

    @convert_path_to_string("filename")
    def __init__(
        self,
        text=None,
        filename=None,
        size=None,
        color="black",
        bg_color="transparent",
        font_size=None,
        font="Courier",
        stroke_color=None,
        stroke_width=1,
        method="label",
        kerning=None,
        text_align="center",
        interline=4,
        tempfilename=None,
        temptxt=None,
        transparent=True,
        remove_temp=True,
        print_cmd=False,
        fontsize=None,
    ):

        import tempfile
        IMAGEMAGICK_BINARY = os.getenv("IMAGEMAGICK_BINARY", None)
        if IMAGEMAGICK_BINARY is None:
            raise IOError(
                "IMAGEMAGICK_BINARY environment variable not set."
                "Need this to use MagicTextClip."
            )

        if text is not None:
            if temptxt is None:
                temptxt_fd, temptxt = tempfile.mkstemp(suffix=".txt")
                try:  # only in Python3 will this work
                    os.write(temptxt_fd, bytes(text, "UTF8"))
                except TypeError:  # oops, fall back to Python2
                    os.write(temptxt_fd, text)
                os.close(temptxt_fd)
            text = "@" + temptxt
        else:
            # use a file instead of a text.
            text = "@" + filename

        if size is not None:
            size = (
                "" if size[0] is None else str(size[0]),
                "" if size[1] is None else str(size[1]),
            )

        cmd = [
            IMAGEMAGICK_BINARY,
            "-background",
            bg_color if bg_color else "transparent",
            "-fill",
            color,
            "-font",
            font,
        ]

        font_size = font_size or fontsize  # for backward compatibility

        if font_size is not None:
            cmd += ["-pointsize", "%d" % font_size]
        if kerning is not None:
            cmd += ["-kerning", "%0.1f" % kerning]
        if stroke_color is not None:
            cmd += ["-stroke", stroke_color, "-strokewidth", "%.01f" % stroke_width]
        if size is not None:
            cmd += ["-size", f"{size[0]}x{size[1]}"]
        if text_align is not None:
            cmd += ["-gravity", text_align]
        if interline is not None:
            interline -= 14  # ImageMagick's interline is not the same as moviepy's
            cmd += ["-interline-spacing", "%d" % interline]

        if tempfilename is None:
            tempfile_fd, tempfilename = tempfile.mkstemp(suffix=".png")
            os.close(tempfile_fd)

        cmd += [
            f"{method}:{text}",
            "-type",
            "truecolormatte",
            f"PNG32:{tempfilename}",
        ]

        if print_cmd:
            print(cmd)

        try:
            subprocess_call(cmd, logger=None)
        except (IOError, OSError) as err:
            error = (
                f"MoviePy Error: creation of {filename} failed because of the "
                f"following error:\n\n{err}.\n\n."
                "This error can be due to the fact that ImageMagick "
                "is not installed on your computer, or (for Windows "
                "users) that you didn't specify the path to the "
                "ImageMagick binary. Check the documentation."
            )
            raise IOError(error)

        ImageClip.__init__(self, tempfilename, transparent=transparent)
        self.text = text
        self.color = color
        self.stroke_color = stroke_color

        if remove_temp:
            if tempfilename is not None and os.path.exists(tempfilename):
                os.remove(tempfilename)
            if temptxt is not None and os.path.exists(temptxt):
                os.remove(temptxt)


class BitmapClip(VideoClip):
    """Clip made of color bitmaps. Mainly designed for testing purposes."""

    DEFAULT_COLOR_DICT = {
        "R": (255, 0, 0),
        "G": (0, 255, 0),
        "B": (0, 0, 255),
        "O": (0, 0, 0),
        "W": (255, 255, 255),
        "A": (89, 225, 62),
        "C": (113, 157, 108),
        "D": (215, 182, 143),
        "E": (57, 26, 252),
        "F": (225, 135, 33),
    }

    @convert_parameter_to_seconds(["duration"])
    def __init__(
        self, bitmap_frames, *, fps=None, duration=None, color_dict=None, is_mask=False
    ):
        """Creates a VideoClip object from a bitmap representation. Primarily used
        in the test suite.

        Parameters
        ----------

        bitmap_frames
          A list of frames. Each frame is a list of strings. Each string
          represents a row of colors. Each color represents an (r, g, b) tuple.
          Example input (2 frames, 5x3 pixel size)::

              [["RRRRR",
                "RRBRR",
                "RRBRR"],
               ["RGGGR",
                "RGGGR",
                "RGGGR"]]

        fps
          The number of frames per second to display the clip at. `duration` will
          calculated from the total number of frames. If both `fps` and `duration`
          are set, `duration` will be ignored.

        duration
          The total duration of the clip. `fps` will be calculated from the total
          number of frames. If both `fps` and `duration` are set, `duration` will
          be ignored.

        color_dict
          A dictionary that can be used to set specific (r, g, b) values that
          correspond to the letters used in ``bitmap_frames``.
          eg ``{"A": (50, 150, 150)}``.

          Defaults to::

              {
                "R": (255, 0, 0),
                "G": (0, 255, 0),
                "B": (0, 0, 255),
                "O": (0, 0, 0),  # "O" represents black
                "W": (255, 255, 255),
                # "A", "C", "D", "E", "F" represent arbitrary colors
                "A": (89, 225, 62),
                "C": (113, 157, 108),
                "D": (215, 182, 143),
                "E": (57, 26, 252),
              }

        is_mask
          Set to ``True`` if the clip is going to be used as a mask.
        """
        assert fps is not None or duration is not None

        self.color_dict = color_dict if color_dict else self.DEFAULT_COLOR_DICT

        frame_list = []
        for input_frame in bitmap_frames:
            output_frame = []
            for row in input_frame:
                output_frame.append([self.color_dict[color] for color in row])
            frame_list.append(np.array(output_frame))

        frame_array = np.array(frame_list)
        self.total_frames = len(frame_array)

        if fps is None:
            fps = self.total_frames / duration
        else:
            duration = self.total_frames / fps

        VideoClip.__init__(
            self,
            frame_function=lambda t: frame_array[int(t * fps)],
            is_mask=is_mask,
            duration=duration,
        )
        self.fps = fps

    def to_bitmap(self, color_dict=None):
        """Returns a valid bitmap list that represents each frame of the clip.
        If `color_dict` is not specified, then it will use the same `color_dict`
        that was used to create the clip.
        """
        color_dict = color_dict or self.color_dict

        bitmap = []
        for frame in self.iter_frames():
            bitmap.append([])
            for line in frame:
                bitmap[-1].append("")
                for pixel in line:
                    letter = list(color_dict.keys())[
                        list(color_dict.values()).index(tuple(pixel))
                    ]
                    bitmap[-1][-1] += letter

        return bitmap<|MERGE_RESOLUTION|>--- conflicted
+++ resolved
@@ -1926,7 +1926,6 @@
         draw = ImageDraw.Draw(img)
 
         # Compute individual line height with spaces using pillow internal method
-<<<<<<< HEAD
         try:
             line_height = draw._multiline_spacing(font_pil, spacing, stroke_width)
         except AttributeError:
@@ -1940,8 +1939,6 @@
                 stroke_width=stroke_width
             )[3]
             line_height += spacing + stroke_width
-=======
->>>>>>> f515b100
 
         if max_width is not None and allow_break:
             lines = self.__break_text(
@@ -1968,15 +1965,22 @@
         )
 
         # For height calculate manually as textbbox is not realiable
-        try:
-            # this disappeared in more recent versions of Pillow
-            line_height = draw._multiline_spacing(font_pil, spacing, stroke_width)
-            line_breaks = text.count("\n")
-            lines_height = line_breaks * line_height
-            paddings = real_font_size + stroke_width * 2
-            height = int(lines_height + paddings)
-        except AttributeError:
-            height = int(bottom - top)
+
+        ## REVERTED
+        # try:
+        #     # this disappeared in more recent versions of Pillow
+        #     line_height = draw._multiline_spacing(font_pil, spacing, stroke_width)
+        #     line_breaks = text.count("\n")
+        #     lines_height = line_breaks * line_height
+        #     paddings = real_font_size + stroke_width * 2
+        #     height = int(lines_height + paddings)
+        # except AttributeError:
+        #     height = int(bottom - top)
+
+        line_breaks = text.count("\n")
+        lines_height = line_breaks * line_height
+        paddings = real_font_size + stroke_width * 2
+        height = int(lines_height + paddings)
 
         return (int(right - left), height)
 
