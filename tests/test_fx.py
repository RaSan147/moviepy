--- conflicted
+++ resolved
@@ -7,11 +7,7 @@
 import random
 
 import numpy as np
-<<<<<<< HEAD
-from PIL import Image, ImageFilter
-=======
 from PIL import Image, ImageDraw
->>>>>>> 27d7a0cf
 
 import pytest
 
